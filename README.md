--- conflicted
+++ resolved
@@ -10,61 +10,8 @@
 
 ## Getting started
 
-<<<<<<< HEAD
-### Installing the Rust toolchain
-
-We recommend that developers use `rustup` to install the Rust toolchain. Follow the instructions on
-[the `rustup` website](https://rustup.rs/).
-
-Once you have done so, select the `stable` toolchain (used by this project) as your default with:
-
-```sh
-rustup default stable
-```
-
-### Working with the project
-
-To build the project, run:
-
-```sh
-cargo build
-```
-
-To run MUSE with the example input files, you can run:
-
-```sh
-cargo run example/settings.toml
-```
-
-Tests can be run with:
-
-```sh
-cargo test
-```
-
-More information is available in [the official `cargo` book](https://doc.rust-lang.org/cargo/).
-
-### Installing `pre-commit` (optional)
-
-It is recommended that developers install the `pre-commit` tool in order to automatically run this
-repository's hooks when making a new Git commit. Follow [the instructions on the `pre-commit`
-website] in order to get started.
-
-Once you have installed `pre-commit`, you need to enable its use for this repository by installing
-the hooks, like so:
-
-```sh
-pre-commit install
-```
-
-Thereafter, a series of checks should be run every time you commit with Git. In addition, the
-`pre-commit` hooks are also run as part of the CI pipeline.
-
-[the instructions on the `pre-commit` website]: https://pre-commit.com/#installation
-=======
 Please, refer to the [Developers Setup section of the Contributing Guidelines](CONTRIBUTING.md#developer-setup)
 to start using or developing MUSE 2.0.
->>>>>>> 1f09e7be
 
 ## Copyright
 
