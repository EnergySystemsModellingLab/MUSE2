//! Regions represent different geographical areas in which agents, processes, etc. are active.
use crate::id::{define_id_getter, define_id_type, IDCollection};
use anyhow::{ensure, Result};
use indexmap::IndexMap;
<<<<<<< HEAD
use itertools::Itertools;
use serde::de::Deserializer;
use serde::Deserialize;
use std::collections::HashSet;
use std::fmt::Display;
use std::str::FromStr;
=======
use serde::Deserialize;
use std::collections::HashSet;
>>>>>>> 471fa271

define_id_type! {RegionID}

impl FromStr for RegionID {
    type Err = String;

    fn from_str(s: &str) -> Result<Self, Self::Err> {
        Ok(RegionID::from(s))
    }
}

/// A map of [`Region`]s, keyed by region ID
pub type RegionMap = IndexMap<RegionID, Region>;

/// Represents a region with an ID and a longer description.
#[derive(Debug, Deserialize, PartialEq)]
pub struct Region {
    /// A unique identifier for a region (e.g. "GBR").
    pub id: RegionID,
    /// A text description of the region (e.g. "United Kingdom").
    pub description: String,
}
define_id_getter! {Region, RegionID}

/// Parse a string of regions separated by semicolons into a vector of RegionID.
///
/// The string can be either "all" (case-insensitive), a single region, or a semicolon-separated
/// list of regions (e.g. "GBR;FRA;USA" or "GBR; FRA; USA")
pub fn parse_region_str(s: &str, region_ids: &HashSet<RegionID>) -> Result<HashSet<RegionID>> {
    let s = s.trim();
    ensure!(!s.is_empty(), "No regions provided");

    if s.eq_ignore_ascii_case("all") {
        return Ok(region_ids.clone());
    }

    s.split(";")
        .map(|y| region_ids.get_id_by_str(y.trim()))
        .collect()
}

#[cfg(test)]
mod tests {
    use super::*;

    #[test]
    fn test_parse_region_str() {
        let region_ids: HashSet<RegionID> = ["GBR".into(), "USA".into()].into_iter().collect();

        // List of regions
        let parsed = parse_region_str("GBR;USA", &region_ids).unwrap();
        assert_eq!(parsed.len(), 2);
        assert!(parsed.contains(&RegionID::from("GBR")));
        assert!(parsed.contains(&RegionID::from("USA")));

        // All regions
        let parsed = parse_region_str("all", &region_ids).unwrap();
        assert_eq!(parsed.len(), 2);
        assert!(parsed.contains(&RegionID::from("GBR")));
        assert!(parsed.contains(&RegionID::from("USA")));

        // Single region
        let parsed = parse_region_str("GBR", &region_ids).unwrap();
        assert_eq!(parsed.len(), 1);
        assert!(parsed.contains(&RegionID::from("GBR")));

        // Empty string
        let result = parse_region_str("", &region_ids);
        assert!(result.is_err());

        // Invalid region
        let result = parse_region_str("GBR;INVALID", &region_ids);
        assert!(result.is_err());
    }
}

/// Deserialises a region selection from a string. The string can be either "all", a single region, or a
/// semicolon-separated list of regions (e.g. "GBR;FRA;ESP" or "GBR; FRA; ESP").
pub fn deserialize_region<'de, D>(deserialiser: D) -> Result<RegionSelection, D::Error>
where
    D: Deserializer<'de>,
{
    let value = String::deserialize(deserialiser)?;
    if value.trim().eq_ignore_ascii_case("all") {
        // "all" regions specified
        Ok(RegionSelection::All)
    } else {
        // Semicolon-separated list of regions
        let regions: Result<HashSet<RegionID>, _> = value
            .split(';')
            .map(|s| s.trim().parse::<RegionID>())
            .collect();
        match regions {
            Ok(regions_set) if !regions_set.is_empty() => Ok(RegionSelection::Some(regions_set)),
            _ => Err(serde::de::Error::custom(format!(
                "Invalid region format: {}",
                value
            ))),
        }
    }
}<|MERGE_RESOLUTION|>--- conflicted
+++ resolved
@@ -2,17 +2,9 @@
 use crate::id::{define_id_getter, define_id_type, IDCollection};
 use anyhow::{ensure, Result};
 use indexmap::IndexMap;
-<<<<<<< HEAD
-use itertools::Itertools;
-use serde::de::Deserializer;
 use serde::Deserialize;
 use std::collections::HashSet;
-use std::fmt::Display;
 use std::str::FromStr;
-=======
-use serde::Deserialize;
-use std::collections::HashSet;
->>>>>>> 471fa271
 
 define_id_type! {RegionID}
 
@@ -87,30 +79,4 @@
         let result = parse_region_str("GBR;INVALID", &region_ids);
         assert!(result.is_err());
     }
-}
-
-/// Deserialises a region selection from a string. The string can be either "all", a single region, or a
-/// semicolon-separated list of regions (e.g. "GBR;FRA;ESP" or "GBR; FRA; ESP").
-pub fn deserialize_region<'de, D>(deserialiser: D) -> Result<RegionSelection, D::Error>
-where
-    D: Deserializer<'de>,
-{
-    let value = String::deserialize(deserialiser)?;
-    if value.trim().eq_ignore_ascii_case("all") {
-        // "all" regions specified
-        Ok(RegionSelection::All)
-    } else {
-        // Semicolon-separated list of regions
-        let regions: Result<HashSet<RegionID>, _> = value
-            .split(';')
-            .map(|s| s.trim().parse::<RegionID>())
-            .collect();
-        match regions {
-            Ok(regions_set) if !regions_set.is_empty() => Ok(RegionSelection::Some(regions_set)),
-            _ => Err(serde::de::Error::custom(format!(
-                "Invalid region format: {}",
-                value
-            ))),
-        }
-    }
 }