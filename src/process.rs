--- conflicted
+++ resolved
@@ -101,11 +101,6 @@
 /// Additional parameters for a process
 #[derive(PartialEq, Clone, Debug, Deserialize)]
 pub struct ProcessParameter {
-<<<<<<< HEAD
-=======
-    /// The years in which this process is available for investment
-    pub years: RangeInclusive<u32>,
->>>>>>> fd22796f
     /// Overnight capital cost per unit capacity
     pub capital_cost: f64,
     /// Annual operating cost per unit capacity
