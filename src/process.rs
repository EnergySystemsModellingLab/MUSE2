--- conflicted
+++ resolved
@@ -90,25 +90,17 @@
 
 #[derive(PartialEq, Debug, Deserialize)]
 pub struct ProcessFlow {
-<<<<<<< HEAD
-    process_id: String,
-=======
     /// A unique identifier for the process (typically uses a structured naming convention).
     pub process_id: String,
     /// Identifies the commodity for the specified flow
->>>>>>> b0c39c03
     pub commodity_id: String,
     /// Commodity flow quantity relative to other commodity flows. +ve value indicates flow out, -ve value indicates flow in.
     pub flow: f64,
-<<<<<<< HEAD
-    pub flow_type: FlowType,
-=======
     #[serde(default)]
     /// Identifies if a flow is fixed or flexible.
     pub flow_type: FlowType,
     #[serde(deserialize_with = "deserialise_flow_cost")]
     /// Cost per unit flow. For example, cost per unit of natural gas produced. Differs from var_opex because the user can apply it to any specified flow, whereas var_opex applies to pac flow.
->>>>>>> b0c39c03
     pub flow_cost: f64,
 }
 
