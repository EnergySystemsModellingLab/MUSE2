--- conflicted
+++ resolved
@@ -1,137 +1,9 @@
-<<<<<<< HEAD
-use serde::Deserialize;
-use std::error::Error;
-use std::fs::File;
-use std::io::BufReader;
-=======
 //! High level functionality for launching a simulation.
 use crate::settings::read_settings;
->>>>>>> 387fd3b0
 use std::path::Path;
 
-/// Represents a single demand entry in the dataset.
-#[derive(Debug, Deserialize, PartialEq)] // Derive PartialEq here
-pub struct Demand {
-    /// The year of the demand entry
-    pub year: u32,
-    /// The region of the demand entry
-    pub region: String,
-}
-
-/// Reads demand data from a CSV file.
+/// Run the simulation
 ///
-/// # Arguments
-///
-/// * `file_path` - A reference to the path of the CSV file to read from.
-///
-/// # Returns
-///
-/// This function returns a `Result` containing either a `Vec<Demand>` with the
-/// parsed demand data or a `Box<dyn Error>` if an error occurred.
-///
-<<<<<<< HEAD
-/// # Errors
-///
-/// This function will return an error if the file cannot be opened or read, or if
-/// the CSV data cannot be parsed.
-///
-/// # Example
-///
-/// ```
-/// use std::path::Path;
-/// let file_path = Path::new("path/to/demand.csv");
-/// match read_demand_from_csv(&file_path) {
-///     Ok(demand_data) => println!("Successfully read demand data: {:?}", demand_data),
-///     Err(e) => println!("Failed to read demand data: {}", e),
-/// }
-/// ```
-pub fn read_demand_from_csv(file_path: &Path) -> Result<Vec<Demand>, Box<dyn Error>> {
-    // Open the file in read-only mode with buffer.
-    let file = File::open(file_path)?;
-    let reader = BufReader::new(file);
-
-    // Create a CSV reader with the appropriate configuration.
-    let mut csv_reader = csv::Reader::from_reader(reader);
-
-    // Parse the CSV data into a vector of `Demand` structs.
-    let mut demand_data = Vec::new();
-    for result in csv_reader.deserialize() {
-        let demand: Demand = result?;
-        demand_data.push(demand);
-    }
-
-    Ok(demand_data)
-}
-
-/// Initializes the simulation with demand data from a CSV file.
-///
-/// # Arguments
-///
-/// * `file_path` - A reference to the path of the CSV file to read from.
-pub fn initialize_simulation(file_path: &Path) {
-    let demands = read_demand_from_csv(file_path).unwrap_or_else(|err| {
-        panic!("Error reading demand from CSV: {:?}", err);
-    });
-
-    // Your simulation initialization code here
-    println!(
-        "Successfully initialized simulation with demands: {:?}",
-        demands
-    );
-}
-
-#[cfg(test)]
-mod tests {
-    use super::*;
-    use std::fs::File;
-    use std::io::Write;
-    use std::path::{Path, PathBuf};
-    use tempfile::tempdir;
-
-    /// Create an example demand file in dir_path
-    fn create_demand_file(dir_path: &Path) -> PathBuf {
-        let file_path = dir_path.join("demand.csv");
-        let mut file = File::create(&file_path).unwrap();
-        writeln!(
-            file,
-            "year,region
-2023,North
-2024,South
-2025,East
-2026,West"
-        )
-        .unwrap();
-        file_path
-    }
-
-    #[test]
-    fn test_read_demand_from_csv() {
-        let dir = tempdir().unwrap();
-        let file_path = create_demand_file(dir.path());
-        let demands = read_demand_from_csv(&file_path).unwrap();
-
-        let expected_demands = [
-            Demand {
-                year: 2023,
-                region: "North".to_string(),
-            },
-            Demand {
-                year: 2024,
-                region: "South".to_string(),
-            },
-            Demand {
-                year: 2025,
-                region: "East".to_string(),
-            },
-            Demand {
-                year: 2026,
-                region: "West".to_string(),
-            },
-        ];
-
-        assert_eq!(&demands[..], &expected_demands[..]); // Convert Vec to slice
-    }
-=======
 /// # Arguments:
 ///
 /// * `settings_file_path`: The path to the TOML file containing the model's configuration
@@ -146,5 +18,4 @@
     // TODO: Remove this once we're actually doing something with the settings
     println!("Time slices: {:?}", settings.time_slices);
     println!("Milestone years: {:?}", settings.milestone_years);
->>>>>>> 387fd3b0
 }