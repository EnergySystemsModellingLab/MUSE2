//! Functionality for running the MUSE2 simulation.
use crate::asset::{Asset, AssetPool, AssetRef};
use crate::model::Model;
use crate::output::DataWriter;
use crate::process::ProcessMap;
use crate::simulation::prices::calculate_prices;
use crate::units::Capacity;
use anyhow::{Context, Result};
use log::info;
use std::path::Path;
use std::rc::Rc;

pub mod optimisation;
use optimisation::{DispatchRun, FlowMap};
pub mod investment;
use investment::perform_agent_investment;
pub mod prices;
pub use prices::CommodityPrices;

/// Run the simulation.
///
/// # Arguments:
///
/// * `model` - The model to run
/// * `assets` - The asset pool
/// * `output_path` - The folder to which output files will be written
/// * `debug_model` - Whether to write additional information (e.g. duals) to output files
pub fn run(
    model: &Model,
    mut assets: AssetPool,
    output_path: &Path,
    debug_model: bool,
) -> Result<()> {
    let mut writer = DataWriter::create(output_path, &model.model_path, debug_model)?;

    // Iterate over milestone years
    let mut year_iter = model.iter_years().peekable();
    let year = year_iter.next().unwrap(); // NB: There will be at least one year

    info!("Milestone year: {year}");

    // Commission assets for base year
    assets.update_for_year(year);

    // Write assets to file
    writer.write_assets(assets.iter_all())?;

    // Gather candidates for the next year, if any
    let next_year = year_iter.peek().copied();
    let mut candidates = candidate_assets_for_next_year(
        &model.processes,
        next_year,
        model.parameters.candidate_asset_capacity,
    );

    // Run dispatch optimisation
    info!("Running dispatch optimisation...");
    let (flow_map, mut prices) =
        run_dispatch_for_year(model, assets.as_slice(), &candidates, year, &mut writer)?;

    // Write results of dispatch optimisation to file
    writer.write_flows(year, &flow_map)?;
    writer.write_prices(year, &prices)?;

    while let Some(year) = year_iter.next() {
        info!("Milestone year: {year}");

        // Commission new assets and decommission those whose lifetime has passed. We do this
        // *before* agent investment, to prevent agents from selecting assets that are being
        // decommissioned in this milestone year.
        assets.update_for_year(year);

        // Take all the active assets as a list of existing assets
        let existing_assets = assets.take();

        // Ironing out loop
        let mut ironing_out_iter = 0;
        let selected_assets: Vec<AssetRef> = loop {
            // Add context to the writer
            writer.set_debug_context(format!("ironing out iteration {ironing_out_iter}"));

            // Perform agent investment
            info!("Running agent investment...");
            let selected_assets =
                perform_agent_investment(model, year, &existing_assets, &prices, &mut writer)
                    .context("Agent investment failed")?;

            // We need to add candidates from all existing_assets that aren't in selected_assets as
            // these may be re-chosen in the next iteration
            let mut all_candidates = candidates.clone();
            all_candidates.extend(
                existing_assets
                    .iter()
                    .filter(|asset| !selected_assets.contains(asset))
                    .map(|asset| {
                        let mut asset = Asset::new_candidate_from_commissioned(asset);
                        asset.set_capacity(model.parameters.candidate_asset_capacity);
                        asset.into()
                    }),
            );

            // Run dispatch optimisation to get updated prices for the next iteration
            info!("Running dispatch optimisation...");
            let (_flow_map, new_prices) =
                run_dispatch_for_year(model, &selected_assets, &all_candidates, year, &mut writer)?;

            // Check if prices have converged using time slice-weighted averages
            let prices_stable = prices.within_tolerance_weighted(
                &new_prices,
                model.parameters.price_tolerance,
                &model.time_slice_info,
            );

            // Update prices for the next iteration
            prices = new_prices;

            // Clear writer context
            writer.clear_debug_context();

            // Break early if prices have converged
            if prices_stable {
                info!("Prices converged after {} iterations", ironing_out_iter + 1);
                break selected_assets;
            }

            // Break if max iterations reached
            ironing_out_iter += 1;
            if ironing_out_iter == model.parameters.max_ironing_out_iterations {
                info!(
                    "Max ironing out iterations ({}) reached",
                    model.parameters.max_ironing_out_iterations
                );
                break selected_assets;
            }
        };

        // Add selected_assets to the active pool
        assets.extend(selected_assets);

        // Decommission unused assets
        assets.decommission_if_not_active(existing_assets, year);

        // Write assets
        writer.write_assets(assets.iter_all())?;

        // Gather candidates for the next year, if any
        let next_year = year_iter.peek().copied();
        candidates = candidate_assets_for_next_year(
            &model.processes,
            next_year,
            model.parameters.candidate_asset_capacity,
        );

        // Run dispatch optimisation
        info!("Running final dispatch optimisation for year {year}...");
        let (flow_map, new_prices) =
            run_dispatch_for_year(model, assets.as_slice(), &candidates, year, &mut writer)?;

        // Write results of dispatch optimisation to file
        writer.write_flows(year, &flow_map)?;
        writer.write_prices(year, &new_prices)?;

        // Prices for the next year
        prices = new_prices;
    }

    writer.flush()?;

    Ok(())
}

// Run dispatch to get flows and prices for a milestone year
fn run_dispatch_for_year(
    model: &Model,
    assets: &[AssetRef],
    candidates: &[AssetRef],
    year: u32,
    writer: &mut DataWriter,
<<<<<<< HEAD
) -> Result<(FlowMap, CommodityPrices)> {
    // Dispatch optimisation with existing assets only
    let solution_existing =
        DispatchRun::new(model, assets, year).run("final without candidates", writer)?;
    let flow_map = solution_existing.create_flow_map();

    // Perform a separate dispatch run with existing assets and candidates (if there are any)
    let solution = if candidates.is_empty() {
        solution_existing
    } else {
        DispatchRun::new(model, assets, year)
            .with_candidates(candidates)
            .run("final with candidates", writer)?
    };

    // Calculate commodity prices
    let prices = calculate_prices(model, &solution);
=======
) -> Result<(FlowMap, CommodityPrices, ReducedCosts)> {
    // Run dispatch optimisation with existing assets only, if there are any. If not, then assume no
    // flows (i.e. all are zero)
    let (solution_existing, flow_map) = (!assets.is_empty())
        .then(|| -> Result<_> {
            let solution =
                DispatchRun::new(model, assets, year).run("final without candidates", writer)?;
            let flow_map = solution.create_flow_map();

            Ok((Some(solution), flow_map))
        })
        .transpose()?
        .unwrap_or_default();

    // Perform a separate dispatch run with both existing assets and candidates to get prices and
    // reduced costs, if there are any. If not, use the previous solution.
    let solution_for_prices = (!candidates.is_empty())
        .then(|| {
            DispatchRun::new(model, assets, year)
                .with_candidates(candidates)
                .run("final with candidates", writer)
        })
        .transpose()?
        .or(solution_existing);

    // If there were either existing or candidate assets, we can calculate prices and reduced costs.
    // If not, return empty maps.
    let (prices, reduced_costs) = solution_for_prices
        .map(|solution| calculate_prices_and_reduced_costs(model, &solution, assets, year))
        .unwrap_or_default();
>>>>>>> 8cc04542

    Ok((flow_map, prices))
}

/// Create candidate assets for all potential processes in a specified year
fn candidate_assets_for_next_year(
    processes: &ProcessMap,
    next_year: Option<u32>,
    candidate_asset_capacity: Capacity,
) -> Vec<AssetRef> {
    let mut candidates = Vec::new();
    let Some(next_year) = next_year else {
        return candidates;
    };

    for process in processes
        .values()
        .filter(move |process| process.active_for_year(next_year))
    {
        for region_id in &process.regions {
            candidates.push(
                Asset::new_candidate(
                    Rc::clone(process),
                    region_id.clone(),
                    candidate_asset_capacity,
                    next_year,
                )
                .unwrap()
                .into(),
            );
        }
    }

    candidates
}<|MERGE_RESOLUTION|>--- conflicted
+++ resolved
@@ -176,26 +176,7 @@
     candidates: &[AssetRef],
     year: u32,
     writer: &mut DataWriter,
-<<<<<<< HEAD
 ) -> Result<(FlowMap, CommodityPrices)> {
-    // Dispatch optimisation with existing assets only
-    let solution_existing =
-        DispatchRun::new(model, assets, year).run("final without candidates", writer)?;
-    let flow_map = solution_existing.create_flow_map();
-
-    // Perform a separate dispatch run with existing assets and candidates (if there are any)
-    let solution = if candidates.is_empty() {
-        solution_existing
-    } else {
-        DispatchRun::new(model, assets, year)
-            .with_candidates(candidates)
-            .run("final with candidates", writer)?
-    };
-
-    // Calculate commodity prices
-    let prices = calculate_prices(model, &solution);
-=======
-) -> Result<(FlowMap, CommodityPrices, ReducedCosts)> {
     // Run dispatch optimisation with existing assets only, if there are any. If not, then assume no
     // flows (i.e. all are zero)
     let (solution_existing, flow_map) = (!assets.is_empty())
@@ -209,8 +190,8 @@
         .transpose()?
         .unwrap_or_default();
 
-    // Perform a separate dispatch run with both existing assets and candidates to get prices and
-    // reduced costs, if there are any. If not, use the previous solution.
+    // Perform a separate dispatch run with both existing assets and candidates, if there are any,
+    // to get prices. If not, use the previous solution.
     let solution_for_prices = (!candidates.is_empty())
         .then(|| {
             DispatchRun::new(model, assets, year)
@@ -220,12 +201,11 @@
         .transpose()?
         .or(solution_existing);
 
-    // If there were either existing or candidate assets, we can calculate prices and reduced costs.
+    // If there were either existing or candidate assets, we can calculate prices.
     // If not, return empty maps.
-    let (prices, reduced_costs) = solution_for_prices
-        .map(|solution| calculate_prices_and_reduced_costs(model, &solution, assets, year))
+    let prices = solution_for_prices
+        .map(|solution| calculate_prices(model, &solution))
         .unwrap_or_default();
->>>>>>> 8cc04542
 
     Ok((flow_map, prices))
 }
