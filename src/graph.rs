//! Module for creating and analysing commodity graphs
use crate::commodity::CommodityID;
use crate::process::{FlowDirection, ProcessID, ProcessMap};
use crate::region::RegionID;
<<<<<<< HEAD
use crate::time_slice::{TimeSliceInfo, TimeSliceLevel, TimeSliceSelection};
use crate::units::{Flow, PerYear};
use anyhow::{Context, Result, anyhow, ensure};
use indexmap::{IndexMap, IndexSet};
use itertools::{Itertools, iproduct};
=======
use anyhow::Result;
use indexmap::{IndexMap, IndexSet};
use itertools::iproduct;
>>>>>>> c64a7a87
use petgraph::Directed;
use petgraph::dot::Dot;
use petgraph::graph::{EdgeReference, Graph};
use std::collections::HashMap;
use std::fmt::Display;
use std::fs::File;
use std::io::Write as IoWrite;
use std::ops::RangeInclusive;
use std::path::Path;

pub mod investment;
pub mod validate;

/// A graph of commodity flows for a given region and year
pub type CommoditiesGraph = Graph<GraphNode, GraphEdge, Directed>;

#[derive(Eq, PartialEq, Clone, Hash)]
/// A node in the commodity graph
pub enum GraphNode {
    /// A node representing a commodity
    Commodity(CommodityID),
    /// A source node for processes that have no inputs
    Source,
    /// A sink node for processes that have no outputs
    Sink,
    /// A demand node for commodities with service demands
    Demand,
}

impl Display for GraphNode {
    fn fmt(&self, f: &mut std::fmt::Formatter<'_>) -> std::fmt::Result {
        match self {
            GraphNode::Commodity(id) => write!(f, "{id}"),
            GraphNode::Source => write!(f, "SOURCE"),
            GraphNode::Sink => write!(f, "SINK"),
            GraphNode::Demand => write!(f, "DEMAND"),
        }
    }
}

#[derive(Eq, PartialEq, Clone, Hash)]
/// An edge in the commodity graph
pub enum GraphEdge {
    /// An edge representing a primary flow of a process
    Primary(ProcessID),
    /// An edge representing a secondary (non-primary) flow of a process
    Secondary(ProcessID),
    /// An edge representing a service demand
    Demand,
}

impl Display for GraphEdge {
    fn fmt(&self, f: &mut std::fmt::Formatter<'_>) -> std::fmt::Result {
        match self {
            GraphEdge::Primary(process_id) | GraphEdge::Secondary(process_id) => {
                write!(f, "{process_id}")
            }
            GraphEdge::Demand => write!(f, "DEMAND"),
        }
    }
}

/// Creates a directed graph of commodity flows for a given region and year.
///
/// The graph contains nodes for all commodities that may be consumed/produced by processes in the
/// specified region/year. There will be an edge from commodity A to B if there exists a process
/// that consumes A and produces B.
///
/// There are also special `Source` and `Sink` nodes, which are used for processes that have no
/// inputs or outputs.
///
/// The graph does not take into account process availabilities or commodity demands, both of which
/// can vary by time slice. See `prepare_commodities_graph_for_validation`.
fn create_commodities_graph_for_region_year(
    processes: &ProcessMap,
    region_id: &RegionID,
    year: u32,
) -> CommoditiesGraph {
    let mut graph = Graph::new();
    let mut commodity_to_node_index = HashMap::new();

    let key = (region_id.clone(), year);
    for process in processes.values() {
        let Some(flows) = process.flows.get(&key) else {
            // Process doesn't operate in this region/year
            continue;
        };

        // Get output nodes for the process
        let mut outputs: Vec<_> = flows
            .values()
            .filter(|flow| flow.direction() == FlowDirection::Output)
            .map(|flow| GraphNode::Commodity(flow.commodity.id.clone()))
            .collect();

        // Get input nodes for the process
        let mut inputs: Vec<_> = flows
            .values()
            .filter(|flow| flow.direction() == FlowDirection::Input)
            .map(|flow| GraphNode::Commodity(flow.commodity.id.clone()))
            .collect();

        // Use `Source` node if no inputs, `Sink` node if no outputs
        if inputs.is_empty() {
            inputs.push(GraphNode::Source);
        }
        if outputs.is_empty() {
            outputs.push(GraphNode::Sink);
        }

        // Get primary output for the process
        let primary_output = &process.primary_output;

        // Create edges from all inputs to all outputs
        // We also create nodes the first time they are encountered
        for (input, output) in iproduct!(inputs, outputs) {
            let source_node_index = *commodity_to_node_index
                .entry(input.clone())
                .or_insert_with(|| graph.add_node(input.clone()));
            let target_node_index = *commodity_to_node_index
                .entry(output.clone())
                .or_insert_with(|| graph.add_node(output.clone()));
            let is_primary = match &output {
                GraphNode::Commodity(commodity_id) => primary_output.as_ref() == Some(commodity_id),
                _ => false,
            };

            graph.add_edge(
                source_node_index,
                target_node_index,
                if is_primary {
                    GraphEdge::Primary(process.id.clone())
                } else {
                    GraphEdge::Secondary(process.id.clone())
                },
            );
        }
    }

    graph
}

<<<<<<< HEAD
/// Check whether any availability is permissible for the [`TimeSliceSelection`] and its parents
fn has_availability_with_parents(
    limits: &IndexMap<TimeSliceSelection, RangeInclusive<PerYear>>,
    ts_selection: &TimeSliceSelection,
) -> bool {
    limits
        .get(ts_selection)
        .is_none_or(|limits| *limits.end() > PerYear(0.0))
        && ts_selection
            .get_parent()
            .is_none_or(|ts_selection| has_availability_with_parents(limits, &ts_selection))
}

/// Check whether any availability is permissible for any children of the specified
/// [`TimeSliceSelection`].
///
/// Returns true if there are no children.
fn children_have_availability(
    limits: &IndexMap<TimeSliceSelection, RangeInclusive<PerYear>>,
    ts_selection: &TimeSliceSelection,
    time_slice_info: &TimeSliceInfo,
) -> bool {
    ts_selection.iter_children(time_slice_info).all(|child| {
        !(limits
            .get(ts_selection)
            .is_none_or(|limits| *limits.end() > PerYear(0.0))
            && children_have_availability(limits, &child, time_slice_info))
    })
}

/// Check whether there is any availability for this [`TimeSliceSelection`].
///
/// Searches at both coarser and finer [`TimeSliceLevel`]s to check for limits.
fn has_any_availability(
    limits: &IndexMap<TimeSliceSelection, RangeInclusive<PerYear>>,
    ts_selection: &TimeSliceSelection,
    time_slice_info: &TimeSliceInfo,
) -> bool {
    has_availability_with_parents(limits, ts_selection)
        && children_have_availability(limits, ts_selection, time_slice_info)
}

/// Prepares a graph for validation with [`validate_commodities_graph`].
///
/// It takes a base graph produced by `create_commodities_graph_for_region_year`, and modifies it to
/// account for process availabilities and commodity demands within the given time slice selection,
/// returning a new graph.
///
/// Commodity demands are represented by the `Demand` node. We only add edges to the `Demand` node
/// for commodities with the same `time_slice_level` as the selection. Other demands can be ignored
/// since this graph will only be validated for commodities with the same `time_slice_level` as the
/// selection.
fn prepare_commodities_graph_for_validation(
    base_graph: &CommoditiesGraph,
    processes: &ProcessMap,
    commodities: &CommodityMap,
    time_slice_info: &TimeSliceInfo,
    region_id: &RegionID,
    year: u32,
    time_slice_selection: &TimeSliceSelection,
) -> CommoditiesGraph {
    let mut filtered_graph = base_graph.clone();

    // Filter by process availability
    // We keep edges if the process has availability > 0 in any time slice in the selection
    let key = (region_id.clone(), year);
    filtered_graph.retain_edges(|graph, edge_idx| {
        // Get the process for the edge
        let process_id = match graph.edge_weight(edge_idx).unwrap() {
            GraphEdge::Primary(process_id) | GraphEdge::Secondary(process_id) => process_id,
            GraphEdge::Demand => panic!("Demand edges should not be present in the base graph"),
        };
        let process = &processes[process_id];

        // Check whether there is any availability for this time slice selection
        process.activity_limits.get(&key).is_some_and(|limits| {
            has_any_availability(limits, time_slice_selection, time_slice_info)
        })
    });

    // Add demand edges
    // We add edges to the `Demand` node for commodities that are demanded in the selection
    // NOTE: we only do this for commodities with the same time_slice_level as the selection
    let demand_node_index = filtered_graph.add_node(GraphNode::Demand);
    for (commodity_id, commodity) in commodities {
        if time_slice_selection.level() == commodity.time_slice_level
            && commodity
                .demand
                .get(&(region_id.clone(), year, time_slice_selection.clone()))
                .is_some_and(|&v| v > Flow(0.0))
        {
            let commodity_node = GraphNode::Commodity(commodity_id.clone());
            let commodity_node_index = filtered_graph
                .node_indices()
                .find(|&idx| filtered_graph.node_weight(idx) == Some(&commodity_node))
                .unwrap_or_else(|| {
                    filtered_graph.add_node(GraphNode::Commodity(commodity_id.clone()))
                });
            filtered_graph.add_edge(commodity_node_index, demand_node_index, GraphEdge::Demand);
        }
    }

    filtered_graph
}

/// Validates that the commodity graph follows the rules for different commodity types.
///
/// It takes as input a graph created by `create_commodities_graph_for_validation`, which is built
/// for a specific time slice selection (must match the `time_slice_level` passed to this function).
///
/// The validation is only performed for commodities with the specified time slice level. For full
/// validation of all commodities in the model, we therefore need to run this function for all time
/// slice selections at all time slice levels. This is handled by
/// [`validate_commodity_graphs_for_model`].
fn validate_commodities_graph(
    graph: &CommoditiesGraph,
    commodities: &CommodityMap,
    time_slice_level: TimeSliceLevel,
) -> Result<()> {
    for node_idx in graph.node_indices() {
        // Get the commodity ID for the node
        let graph_node = graph.node_weight(node_idx).unwrap();
        let GraphNode::Commodity(commodity_id) = graph_node else {
            // Skip special nodes
            continue;
        };

        // Only validate commodities with the specified time slice level
        let commodity = &commodities[commodity_id];
        if commodity.time_slice_level != time_slice_level {
            continue;
        }

        // Count the incoming and outgoing edges for the commodity
        let has_incoming = graph
            .edges_directed(node_idx, petgraph::Direction::Incoming)
            .next()
            .is_some();
        let has_outgoing = graph
            .edges_directed(node_idx, petgraph::Direction::Outgoing)
            .next()
            .is_some();

        // Match validation rules to commodity type
        match commodity.kind {
            CommodityType::ServiceDemand => {
                // Cannot have outgoing `Primary`/`Secondary` (non-`Demand`) edges
                let has_non_demand_outgoing = graph
                    .edges_directed(node_idx, petgraph::Direction::Outgoing)
                    .any(|edge| edge.weight() != &GraphEdge::Demand);
                ensure!(
                    !has_non_demand_outgoing,
                    "SVD commodity {commodity_id} cannot be an input to a process"
                );

                // If it has `Demand` edges, it must have at least one producer
                let has_demand_edges = graph
                    .edges_directed(node_idx, petgraph::Direction::Outgoing)
                    .any(|edge| edge.weight() == &GraphEdge::Demand);
                if has_demand_edges {
                    ensure!(
                        has_incoming,
                        "SVD commodity {commodity_id} is demanded but has no producers"
                    );
                }
            }
            CommodityType::SupplyEqualsDemand => {
                // SED: if consumed (outgoing edges), must also be produced (incoming edges)
                ensure!(
                    !has_outgoing || has_incoming,
                    "SED commodity {commodity_id} may be consumed but has no producers"
                );
            }
            CommodityType::Other => {
                // OTH: cannot have both incoming and outgoing edges
                ensure!(
                    !(has_incoming && has_outgoing),
                    "OTH commodity {commodity_id} cannot have both producers and consumers"
                );
            }
        }
    }

    Ok(())
}

/// Performs topological sort on the commodity graph to get the ordering for investments
///
/// The returned Vec only includes SVD and SED commodities.
fn topo_sort_commodities(
    graph: &CommoditiesGraph,
    commodities: &CommodityMap,
) -> Result<Vec<CommodityID>> {
    // We only consider primary edges
    let primary_graph =
        EdgeFiltered::from_fn(graph, |edge| matches!(edge.weight(), GraphEdge::Primary(_)));

    // Perform a topological sort on the graph
    let order = toposort(&primary_graph, None).map_err(|cycle| {
        let cycle_commodity = graph.node_weight(cycle.node_id()).unwrap().clone();
        anyhow!("Cycle detected in commodity graph for commodity {cycle_commodity}")
    })?;

    // We return the order in reverse so that leaf-node commodities are solved first
    // We also filter to only include SVD and SED commodities
    let order = order
        .iter()
        .rev()
        .filter_map(|node_idx| {
            // Get the commodity for the node
            let GraphNode::Commodity(commodity_id) = graph.node_weight(*node_idx).unwrap() else {
                // Skip special nodes
                return None;
            };
            let commodity = &commodities[commodity_id];

            // Only include SVD and SED commodities
            matches!(
                commodity.kind,
                CommodityType::ServiceDemand | CommodityType::SupplyEqualsDemand
            )
            .then(|| commodity_id.clone())
        })
        .collect();

    Ok(order)
}

=======
>>>>>>> c64a7a87
/// Builds base commodity graphs for each region and year
///
/// These do not take into account demand and process availability
pub fn build_commodity_graphs_for_model(
    processes: &ProcessMap,
    region_ids: &IndexSet<RegionID>,
    years: &[u32],
) -> IndexMap<(RegionID, u32), CommoditiesGraph> {
    iproduct!(region_ids, years.iter())
        .map(|(region_id, year)| {
            let graph = create_commodities_graph_for_region_year(processes, region_id, *year);
            ((region_id.clone(), *year), graph)
        })
        .collect()
}

/// Gets custom DOT attributes for edges in a commodity graph
fn get_edge_attributes(_: &CommoditiesGraph, edge_ref: EdgeReference<GraphEdge>) -> String {
    match edge_ref.weight() {
        // Use dashed lines for secondary flows
        GraphEdge::Secondary(_) => "style=dashed".to_string(),
        // Other edges use default attributes
        _ => String::new(),
    }
}

/// Saves commodity graphs to file
///
/// The graphs are saved as DOT files to the specified output path
pub fn save_commodity_graphs_for_model(
    commodity_graphs: &IndexMap<(RegionID, u32), CommoditiesGraph>,
    output_path: &Path,
) -> Result<()> {
    for ((region_id, year), graph) in commodity_graphs {
        let dot = Dot::with_attr_getters(
            graph,
            &[],
            &get_edge_attributes,  // Custom attributes for edges
            &|_, _| String::new(), // Use default attributes for nodes
        );
        let mut file = File::create(output_path.join(format!("{region_id}_{year}.dot")))?;
        write!(file, "{dot}")?;
    }
    Ok(())
}<|MERGE_RESOLUTION|>--- conflicted
+++ resolved
@@ -2,17 +2,9 @@
 use crate::commodity::CommodityID;
 use crate::process::{FlowDirection, ProcessID, ProcessMap};
 use crate::region::RegionID;
-<<<<<<< HEAD
-use crate::time_slice::{TimeSliceInfo, TimeSliceLevel, TimeSliceSelection};
-use crate::units::{Flow, PerYear};
-use anyhow::{Context, Result, anyhow, ensure};
-use indexmap::{IndexMap, IndexSet};
-use itertools::{Itertools, iproduct};
-=======
 use anyhow::Result;
 use indexmap::{IndexMap, IndexSet};
 use itertools::iproduct;
->>>>>>> c64a7a87
 use petgraph::Directed;
 use petgraph::dot::Dot;
 use petgraph::graph::{EdgeReference, Graph};
@@ -20,7 +12,6 @@
 use std::fmt::Display;
 use std::fs::File;
 use std::io::Write as IoWrite;
-use std::ops::RangeInclusive;
 use std::path::Path;
 
 pub mod investment;
@@ -155,237 +146,6 @@
     graph
 }
 
-<<<<<<< HEAD
-/// Check whether any availability is permissible for the [`TimeSliceSelection`] and its parents
-fn has_availability_with_parents(
-    limits: &IndexMap<TimeSliceSelection, RangeInclusive<PerYear>>,
-    ts_selection: &TimeSliceSelection,
-) -> bool {
-    limits
-        .get(ts_selection)
-        .is_none_or(|limits| *limits.end() > PerYear(0.0))
-        && ts_selection
-            .get_parent()
-            .is_none_or(|ts_selection| has_availability_with_parents(limits, &ts_selection))
-}
-
-/// Check whether any availability is permissible for any children of the specified
-/// [`TimeSliceSelection`].
-///
-/// Returns true if there are no children.
-fn children_have_availability(
-    limits: &IndexMap<TimeSliceSelection, RangeInclusive<PerYear>>,
-    ts_selection: &TimeSliceSelection,
-    time_slice_info: &TimeSliceInfo,
-) -> bool {
-    ts_selection.iter_children(time_slice_info).all(|child| {
-        !(limits
-            .get(ts_selection)
-            .is_none_or(|limits| *limits.end() > PerYear(0.0))
-            && children_have_availability(limits, &child, time_slice_info))
-    })
-}
-
-/// Check whether there is any availability for this [`TimeSliceSelection`].
-///
-/// Searches at both coarser and finer [`TimeSliceLevel`]s to check for limits.
-fn has_any_availability(
-    limits: &IndexMap<TimeSliceSelection, RangeInclusive<PerYear>>,
-    ts_selection: &TimeSliceSelection,
-    time_slice_info: &TimeSliceInfo,
-) -> bool {
-    has_availability_with_parents(limits, ts_selection)
-        && children_have_availability(limits, ts_selection, time_slice_info)
-}
-
-/// Prepares a graph for validation with [`validate_commodities_graph`].
-///
-/// It takes a base graph produced by `create_commodities_graph_for_region_year`, and modifies it to
-/// account for process availabilities and commodity demands within the given time slice selection,
-/// returning a new graph.
-///
-/// Commodity demands are represented by the `Demand` node. We only add edges to the `Demand` node
-/// for commodities with the same `time_slice_level` as the selection. Other demands can be ignored
-/// since this graph will only be validated for commodities with the same `time_slice_level` as the
-/// selection.
-fn prepare_commodities_graph_for_validation(
-    base_graph: &CommoditiesGraph,
-    processes: &ProcessMap,
-    commodities: &CommodityMap,
-    time_slice_info: &TimeSliceInfo,
-    region_id: &RegionID,
-    year: u32,
-    time_slice_selection: &TimeSliceSelection,
-) -> CommoditiesGraph {
-    let mut filtered_graph = base_graph.clone();
-
-    // Filter by process availability
-    // We keep edges if the process has availability > 0 in any time slice in the selection
-    let key = (region_id.clone(), year);
-    filtered_graph.retain_edges(|graph, edge_idx| {
-        // Get the process for the edge
-        let process_id = match graph.edge_weight(edge_idx).unwrap() {
-            GraphEdge::Primary(process_id) | GraphEdge::Secondary(process_id) => process_id,
-            GraphEdge::Demand => panic!("Demand edges should not be present in the base graph"),
-        };
-        let process = &processes[process_id];
-
-        // Check whether there is any availability for this time slice selection
-        process.activity_limits.get(&key).is_some_and(|limits| {
-            has_any_availability(limits, time_slice_selection, time_slice_info)
-        })
-    });
-
-    // Add demand edges
-    // We add edges to the `Demand` node for commodities that are demanded in the selection
-    // NOTE: we only do this for commodities with the same time_slice_level as the selection
-    let demand_node_index = filtered_graph.add_node(GraphNode::Demand);
-    for (commodity_id, commodity) in commodities {
-        if time_slice_selection.level() == commodity.time_slice_level
-            && commodity
-                .demand
-                .get(&(region_id.clone(), year, time_slice_selection.clone()))
-                .is_some_and(|&v| v > Flow(0.0))
-        {
-            let commodity_node = GraphNode::Commodity(commodity_id.clone());
-            let commodity_node_index = filtered_graph
-                .node_indices()
-                .find(|&idx| filtered_graph.node_weight(idx) == Some(&commodity_node))
-                .unwrap_or_else(|| {
-                    filtered_graph.add_node(GraphNode::Commodity(commodity_id.clone()))
-                });
-            filtered_graph.add_edge(commodity_node_index, demand_node_index, GraphEdge::Demand);
-        }
-    }
-
-    filtered_graph
-}
-
-/// Validates that the commodity graph follows the rules for different commodity types.
-///
-/// It takes as input a graph created by `create_commodities_graph_for_validation`, which is built
-/// for a specific time slice selection (must match the `time_slice_level` passed to this function).
-///
-/// The validation is only performed for commodities with the specified time slice level. For full
-/// validation of all commodities in the model, we therefore need to run this function for all time
-/// slice selections at all time slice levels. This is handled by
-/// [`validate_commodity_graphs_for_model`].
-fn validate_commodities_graph(
-    graph: &CommoditiesGraph,
-    commodities: &CommodityMap,
-    time_slice_level: TimeSliceLevel,
-) -> Result<()> {
-    for node_idx in graph.node_indices() {
-        // Get the commodity ID for the node
-        let graph_node = graph.node_weight(node_idx).unwrap();
-        let GraphNode::Commodity(commodity_id) = graph_node else {
-            // Skip special nodes
-            continue;
-        };
-
-        // Only validate commodities with the specified time slice level
-        let commodity = &commodities[commodity_id];
-        if commodity.time_slice_level != time_slice_level {
-            continue;
-        }
-
-        // Count the incoming and outgoing edges for the commodity
-        let has_incoming = graph
-            .edges_directed(node_idx, petgraph::Direction::Incoming)
-            .next()
-            .is_some();
-        let has_outgoing = graph
-            .edges_directed(node_idx, petgraph::Direction::Outgoing)
-            .next()
-            .is_some();
-
-        // Match validation rules to commodity type
-        match commodity.kind {
-            CommodityType::ServiceDemand => {
-                // Cannot have outgoing `Primary`/`Secondary` (non-`Demand`) edges
-                let has_non_demand_outgoing = graph
-                    .edges_directed(node_idx, petgraph::Direction::Outgoing)
-                    .any(|edge| edge.weight() != &GraphEdge::Demand);
-                ensure!(
-                    !has_non_demand_outgoing,
-                    "SVD commodity {commodity_id} cannot be an input to a process"
-                );
-
-                // If it has `Demand` edges, it must have at least one producer
-                let has_demand_edges = graph
-                    .edges_directed(node_idx, petgraph::Direction::Outgoing)
-                    .any(|edge| edge.weight() == &GraphEdge::Demand);
-                if has_demand_edges {
-                    ensure!(
-                        has_incoming,
-                        "SVD commodity {commodity_id} is demanded but has no producers"
-                    );
-                }
-            }
-            CommodityType::SupplyEqualsDemand => {
-                // SED: if consumed (outgoing edges), must also be produced (incoming edges)
-                ensure!(
-                    !has_outgoing || has_incoming,
-                    "SED commodity {commodity_id} may be consumed but has no producers"
-                );
-            }
-            CommodityType::Other => {
-                // OTH: cannot have both incoming and outgoing edges
-                ensure!(
-                    !(has_incoming && has_outgoing),
-                    "OTH commodity {commodity_id} cannot have both producers and consumers"
-                );
-            }
-        }
-    }
-
-    Ok(())
-}
-
-/// Performs topological sort on the commodity graph to get the ordering for investments
-///
-/// The returned Vec only includes SVD and SED commodities.
-fn topo_sort_commodities(
-    graph: &CommoditiesGraph,
-    commodities: &CommodityMap,
-) -> Result<Vec<CommodityID>> {
-    // We only consider primary edges
-    let primary_graph =
-        EdgeFiltered::from_fn(graph, |edge| matches!(edge.weight(), GraphEdge::Primary(_)));
-
-    // Perform a topological sort on the graph
-    let order = toposort(&primary_graph, None).map_err(|cycle| {
-        let cycle_commodity = graph.node_weight(cycle.node_id()).unwrap().clone();
-        anyhow!("Cycle detected in commodity graph for commodity {cycle_commodity}")
-    })?;
-
-    // We return the order in reverse so that leaf-node commodities are solved first
-    // We also filter to only include SVD and SED commodities
-    let order = order
-        .iter()
-        .rev()
-        .filter_map(|node_idx| {
-            // Get the commodity for the node
-            let GraphNode::Commodity(commodity_id) = graph.node_weight(*node_idx).unwrap() else {
-                // Skip special nodes
-                return None;
-            };
-            let commodity = &commodities[commodity_id];
-
-            // Only include SVD and SED commodities
-            matches!(
-                commodity.kind,
-                CommodityType::ServiceDemand | CommodityType::SupplyEqualsDemand
-            )
-            .then(|| commodity_id.clone())
-        })
-        .collect();
-
-    Ok(order)
-}
-
-=======
->>>>>>> c64a7a87
 /// Builds base commodity graphs for each region and year
 ///
 /// These do not take into account demand and process availability
