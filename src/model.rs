//! Code for simulation models.
#![allow(missing_docs)]
use crate::agent::{read_agents, Agent};
use crate::commodity::{read_commodities, Commodity};
use crate::input::*;
use crate::process::{read_processes, Process};
use crate::region::{read_regions, Region};
use crate::time_slice::{read_time_slice_info, TimeSliceInfo};
use anyhow::{ensure, Context, Result};
use serde::Deserialize;
use std::collections::HashMap;
use std::path::Path;
use std::rc::Rc;

const MODEL_FILE_NAME: &str = "model.toml";

/// Model definition
pub struct Model {
    pub milestone_years: Vec<u32>,
    pub agents: HashMap<Rc<str>, Agent>,
    pub commodities: HashMap<Rc<str>, Rc<Commodity>>,
    pub processes: HashMap<Rc<str>, Rc<Process>>,
    pub time_slice_info: TimeSliceInfo,
    pub regions: HashMap<Rc<str>, Region>,
}

/// Represents the contents of the entire model file.
#[derive(Debug, Deserialize, PartialEq)]
struct ModelFile {
    milestone_years: MilestoneYears,
}

/// Represents the "milestone_years" section of the model file.
#[derive(Debug, Deserialize, PartialEq)]
struct MilestoneYears {
    pub years: Vec<u32>,
}

/// Check that the milestone years parameter is valid
///
/// # Arguments
///
/// * `years` - Integer list of milestone years
///
/// # Returns
///
/// An error if the milestone years are invalid
fn check_milestone_years(years: &[u32]) -> Result<()> {
    ensure!(!years.is_empty(), "`milestone_years` is empty");

    ensure!(
        years[..years.len() - 1]
            .iter()
            .zip(years[1..].iter())
            .all(|(y1, y2)| y1 < y2),
        "`milestone_years` must be composed of unique values in order"
    );

    Ok(())
}

impl ModelFile {
    /// Read a model file from the specified directory.
    ///
    /// # Arguments
    ///
    /// * `model_dir` - Folder containing model configuration files
    ///
    /// # Returns
    ///
    /// The model file contents as a `ModelFile` struct or an error if the file is invalid
    pub fn from_path<P: AsRef<Path>>(model_dir: P) -> Result<ModelFile> {
        let file_path = model_dir.as_ref().join(MODEL_FILE_NAME);
        let model_file: ModelFile = read_toml(&file_path)?;
        check_milestone_years(&model_file.milestone_years.years)
            .with_context(|| input_err_msg(file_path))?;

        Ok(model_file)
    }
}

impl Model {
    /// Read a model from the specified directory.
    ///
    /// # Arguments
    ///
    /// * `model_dir` - Folder containing model configuration files
    ///
    /// # Returns
    ///
    /// The model contents as a `Model` struct or an error if the model is invalid
    pub fn from_path<P: AsRef<Path>>(model_dir: P) -> Result<Model> {
        let model_file = ModelFile::from_path(&model_dir)?;

        let time_slice_info = read_time_slice_info(model_dir.as_ref());
        let regions = read_regions(model_dir.as_ref())?;
        let region_ids = regions.keys().cloned().collect();
        let years = &model_file.milestone_years.years;
        let year_range = *years.first().unwrap()..=*years.last().unwrap();

<<<<<<< HEAD
        let commodities =
            read_commodities(model_dir.as_ref(), &region_ids, &time_slice_info, years);
=======
        let commodities = read_commodities(
            model_dir.as_ref(),
            &region_ids,
            &time_slice_info,
            &year_range,
        )?;
>>>>>>> 3414e174
        let processes = read_processes(
            model_dir.as_ref(),
            &commodities,
            &region_ids,
            &time_slice_info,
            &year_range,
        )?;
        let agents = read_agents(model_dir.as_ref(), &processes, &region_ids);

        Ok(Model {
            milestone_years: model_file.milestone_years.years,
            agents,
            commodities,
            processes,
            time_slice_info,
            regions,
        })
    }
}

#[cfg(test)]
mod tests {
    use super::*;
    use std::fs::File;
    use std::io::Write;
    use tempfile::tempdir;

    #[test]
    fn test_check_milestone_years() {
        // Valid
        assert!(check_milestone_years(&[1]).is_ok());
        assert!(check_milestone_years(&[1, 2]).is_ok());

        // Invalid
        assert!(check_milestone_years(&[]).is_err());
        assert!(check_milestone_years(&[1, 1]).is_err());
        assert!(check_milestone_years(&[2, 1]).is_err());
    }

    #[test]
    fn test_model_file_from_path() {
        let dir = tempdir().unwrap();
        {
            let mut file = File::create(dir.path().join(MODEL_FILE_NAME)).unwrap();
            writeln!(file, "[milestone_years]\nyears = [2020, 2100]").unwrap();
        }

        let model_file = ModelFile::from_path(dir.path()).unwrap();
        assert_eq!(model_file.milestone_years.years, vec![2020, 2100]);
    }
}<|MERGE_RESOLUTION|>--- conflicted
+++ resolved
@@ -98,17 +98,8 @@
         let years = &model_file.milestone_years.years;
         let year_range = *years.first().unwrap()..=*years.last().unwrap();
 
-<<<<<<< HEAD
         let commodities =
-            read_commodities(model_dir.as_ref(), &region_ids, &time_slice_info, years);
-=======
-        let commodities = read_commodities(
-            model_dir.as_ref(),
-            &region_ids,
-            &time_slice_info,
-            &year_range,
-        )?;
->>>>>>> 3414e174
+            read_commodities(model_dir.as_ref(), &region_ids, &time_slice_info, years)?;
         let processes = read_processes(
             model_dir.as_ref(),
             &commodities,
