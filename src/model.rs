--- conflicted
+++ resolved
@@ -8,11 +8,7 @@
 use crate::process::ProcessMap;
 use crate::region::{RegionID, RegionMap};
 use crate::time_slice::TimeSliceInfo;
-<<<<<<< HEAD
-use crate::units::{Capacity, Dimensionless};
-=======
-use crate::units::{Capacity, MoneyPerFlow};
->>>>>>> 45951033
+use crate::units::{Capacity, Dimensionless, MoneyPerFlow};
 use anyhow::{ensure, Context, Result};
 use log::warn;
 use serde::Deserialize;
@@ -23,11 +19,8 @@
 
 // Default parameter values
 const DEFAULT_CANDIDATE_ASSET_CAPACITY: Capacity = Capacity(0.0001);
-<<<<<<< HEAD
 const DEFAULT_CAPACITY_LIMIT_FACTOR: Dimensionless = Dimensionless(0.1);
-=======
 const DEFAULT_VALUE_OF_LOST_LOAD: MoneyPerFlow = MoneyPerFlow(1e9);
->>>>>>> 45951033
 
 /// Model definition
 pub struct Model {
@@ -60,20 +53,17 @@
     /// Defines the strategy used for calculating commodity prices
     #[serde(default)]
     pub pricing_strategy: PricingStrategy,
-<<<<<<< HEAD
     /// Affects the maximum capacity that can be given to a newly created asset.
     ///
     /// It is the proportion of maximum capacity that could be required across time slices.
     #[serde(default = "default_capacity_limit_factor")]
     #[serde(deserialize_with = "deserialise_proportion_nonzero")]
     pub capacity_limit_factor: Dimensionless,
-=======
     /// The cost applied to unmet demand.
     ///
     /// Currently this only applies to the LCOX appraisal.
     #[serde(default = "default_value_of_lost_load")]
     pub value_of_lost_load: MoneyPerFlow,
->>>>>>> 45951033
 }
 
 /// The strategy used for calculating commodity prices
@@ -92,13 +82,12 @@
     DEFAULT_CANDIDATE_ASSET_CAPACITY
 }
 
-<<<<<<< HEAD
 const fn default_capacity_limit_factor() -> Dimensionless {
     DEFAULT_CAPACITY_LIMIT_FACTOR
-=======
+}
+
 const fn default_value_of_lost_load() -> MoneyPerFlow {
     DEFAULT_VALUE_OF_LOST_LOAD
->>>>>>> 45951033
 }
 
 /// Check that the milestone years parameter is valid
