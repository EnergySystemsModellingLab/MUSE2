//! Code for reading process flows file
use super::super::{input_err_msg, read_csv};
use crate::commodity::{CommodityID, CommodityMap};
use crate::process::{
    FlowDirection, FlowType, ProcessFlow, ProcessFlowsMap, ProcessID, ProcessMap,
};
use crate::region::{RegionID, parse_region_str};
use crate::units::{FlowPerActivity, MoneyPerFlow};
use crate::year::parse_year_str;
use anyhow::{Context, Result, ensure};
use indexmap::IndexMap;
use itertools::iproduct;
use serde::Deserialize;
use std::collections::HashMap;
use std::path::Path;
use std::rc::Rc;

const PROCESS_FLOWS_FILE_NAME: &str = "process_flows.csv";

#[derive(PartialEq, Debug, Deserialize)]
struct ProcessFlowRaw {
    process_id: String,
    commodity_id: String,
    commission_years: String,
    regions: String,
    coeff: FlowPerActivity,
    #[serde(default)]
    #[serde(rename = "type")]
    kind: FlowType,
    cost: Option<MoneyPerFlow>,
}

impl ProcessFlowRaw {
    fn validate(&self) -> Result<()> {
        // Check that flow is not infinity or nan.
        ensure!(
            self.coeff.is_finite(),
            "Invalid value for coeff ({})",
            self.coeff
        );

        // **TODO**: https://github.com/EnergySystemsModellingLab/MUSE2/issues/300
        ensure!(
            self.kind == FlowType::Fixed,
            "Commodity flexible assets are not currently supported"
        );

        // Check that flow cost is non-negative
        if let Some(cost) = self.cost {
            ensure!(
                (cost.value() >= 0.0),
                "Invalid value for flow cost ({cost}). Must be >=0."
            );
        }

        Ok(())
    }
}

/// Read process flows from a CSV file
pub fn read_process_flows(
    model_dir: &Path,
    processes: &mut ProcessMap,
    commodities: &CommodityMap,
    milestone_years: &[u32],
) -> Result<HashMap<ProcessID, ProcessFlowsMap>> {
    let file_path = model_dir.join(PROCESS_FLOWS_FILE_NAME);
    let process_flow_csv = read_csv(&file_path)?;
    read_process_flows_from_iter(process_flow_csv, processes, commodities, milestone_years)
        .with_context(|| input_err_msg(&file_path))
}

/// Read '`ProcessFlowRaw`' records from an iterator and convert them into '`ProcessFlow`' records.
fn read_process_flows_from_iter<I>(
    iter: I,
    processes: &mut ProcessMap,
    commodities: &CommodityMap,
    milestone_years: &[u32],
) -> Result<HashMap<ProcessID, ProcessFlowsMap>>
where
    I: Iterator<Item = ProcessFlowRaw>,
{
    let mut flows_map: HashMap<ProcessID, ProcessFlowsMap> = HashMap::new();
    for record in iter {
        record.validate()?;

        // Get process
        let (id, process) = processes
            .get_key_value(record.process_id.as_str())
            .with_context(|| format!("Process {} not found", record.process_id))?;

        // Get regions
        let process_regions = &process.regions;
        let record_regions =
            parse_region_str(&record.regions, process_regions).with_context(|| {
                format!("Invalid region for process {id}. Valid regions are {process_regions:?}")
            })?;

        // Get years
        let process_years = &process.years;
        let record_years =
            parse_year_str(&record.commission_years, process_years).with_context(|| {
                format!("Invalid year for process {id}. Valid years are {process_years:?}")
            })?;

        // Get commodity
        let commodity = commodities
            .get(record.commodity_id.as_str())
            .with_context(|| format!("{} is not a valid commodity ID", &record.commodity_id))?;

        // Create ProcessFlow object
        let process_flow = ProcessFlow {
            commodity: Rc::clone(commodity),
            coeff: record.coeff,
            kind: FlowType::Fixed,
            cost: record.cost.unwrap_or(MoneyPerFlow(0.0)),
        };

        // Insert flow into the map
        let region_year_map = flows_map.entry(id.clone()).or_default();
        for (year, region_id) in iproduct!(record_years, record_regions.iter()) {
            let flows_map = region_year_map
                .entry((region_id.clone(), year))
                .or_default();
            let existing = Rc::get_mut(flows_map)
                .unwrap() // safe: there will only be one copy
                .insert(commodity.id.clone(), process_flow.clone())
                .is_some();
            ensure!(
                !existing,
                "Duplicate process flow entry for region {}, year {} and commodity {}",
                region_id,
                year,
                commodity.id
            );
        }
    }

    validate_flows_and_update_primary_output(processes, &flows_map, milestone_years)?;
    validate_secondary_flows(processes, &flows_map, milestone_years)?;

    Ok(flows_map)
}

fn validate_flows_and_update_primary_output(
    processes: &mut ProcessMap,
    flows_map: &HashMap<ProcessID, ProcessFlowsMap>,
    milestone_years: &[u32],
) -> Result<()> {
    for (process_id, process) in processes.iter_mut() {
        let map = flows_map
            .get(process_id)
            .with_context(|| format!("Missing flows map for process {process_id}"))?;

        // Flows are required for all milestone years within the process years of activity
        let required_years = milestone_years
            .iter()
            .filter(|&y| process.years.contains(y));
        let region_year: Vec<(&RegionID, &u32)> =
            iproduct!(process.regions.iter(), required_years).collect();

        ensure!(
            region_year
                .iter()
                .all(|(region_id, year)| map.contains_key(&((*region_id).clone(), **year))),
            "Flows map for process {process_id} does not cover all regions and required years"
        );

        let primary_output = if let Some(primary_output) = &process.primary_output {
            Some(primary_output.clone())
        } else {
            let (region_id, year) = region_year[0];
            infer_primary_output(&map[&(region_id.clone(), *year)]).with_context(|| {
                format!("Could not infer primary_output for process {process_id}")
            })?
        };

        for (region_id, &year) in region_year {
            let flows = &map[&(region_id.clone(), year)];

            // Check that the process has flows for this region/year
            check_flows_primary_output(flows, primary_output.as_ref()).with_context(|| {
                format!(
                    "Invalid primary output configuration for process {process_id} \
                    (region: {region_id}, year: {year})"
                )
            })?;
        }

        // Update primary output if needed
        if process.primary_output != primary_output {
            // Safe: There should only be one ref to process
            Rc::get_mut(process).unwrap().primary_output = primary_output;
        }
    }

    Ok(())
}

/// Infer the primary output.
///
/// This is only possible if there is only one output flow for the process.
fn infer_primary_output(map: &IndexMap<CommodityID, ProcessFlow>) -> Result<Option<CommodityID>> {
    let mut iter = map.iter().filter_map(|(commodity_id, flow)| {
        (flow.direction() == FlowDirection::Output).then_some(commodity_id)
    });

    let Some(first_output) = iter.next() else {
        // If there are only input flows, then the primary output should be None
        return Ok(None);
    };

    ensure!(
        iter.next().is_none(),
        "Need to specify primary_output explicitly if there are multiple output flows"
    );

    Ok(Some(first_output.clone()))
}

/// Check the flows are correct for the specified primary output (or lack thereof)
fn check_flows_primary_output(
    flows_map: &IndexMap<CommodityID, ProcessFlow>,
    primary_output: Option<&CommodityID>,
) -> Result<()> {
    if let Some(primary_output) = primary_output {
        let flow = flows_map.get(primary_output).with_context(|| {
            format!("Primary output commodity '{primary_output}' isn't a process flow")
        })?;

        ensure!(
            flow.direction() == FlowDirection::Output,
            "Primary output commodity '{primary_output}' isn't an output flow",
        );
    } else {
        ensure!(
            flows_map
                .values()
                .all(|x| x.direction() == FlowDirection::Input
                    || x.direction() == FlowDirection::Zero),
            "First year is only inputs, but subsequent years have outputs, although no primary \
            output is specified"
        );
    }

    Ok(())
}

/// Checks that non-primary io are defined for all milestone years, at least, (within a region) and
/// that they are only inputs or only outputs in all years.
fn validate_secondary_flows(
    processes: &mut ProcessMap,
    flows_map: &HashMap<ProcessID, ProcessFlowsMap>,
    milestone_years: &[u32],
) -> Result<()> {
    for (process_id, process) in processes.iter() {
        // Get the flows for this process - there should be no error, as was checked already
        let map = flows_map
            .get(process_id)
            .with_context(|| format!("Missing flows map for process {process_id}"))?;

        // Flows are required for all milestone years within the process years of activity
        let required_years: Vec<&u32> = milestone_years
            .iter()
            .filter(|&y| process.years.contains(y))
            .collect();

        // Get the non-primary io flows for all years, if any, arranged by (commodity, region)
        let iter = iproduct!(process.years.iter(), process.regions.iter());
        let mut flows: HashMap<(CommodityID, RegionID), Vec<&ProcessFlow>> = HashMap::new();
        let mut number_of_years: HashMap<(CommodityID, RegionID), u32> = HashMap::new();
        for (&year, region_id) in iter {
            let flow = map[&(region_id.clone(), year)]
                .iter()
                .filter_map(|(commodity_id, flow)| {
                    (Some(commodity_id) != process.primary_output.as_ref())
                        .then_some(((commodity_id.clone(), region_id.clone()), flow))
                });

            for (key, value) in flow {
                flows.entry(key.clone()).or_default().push(value);
                if required_years.contains(&&year) {
                    *number_of_years.entry(key).or_default() += 1;
                }
            }
        }

        // Finally we check that the flows for a given commodity and region are defined for all
        // milestone years and that they are all inputs or all outputs. This later check is done
        // for all years in the process range, required or not.
        for ((commodity_id, region_id), value) in &flows {
            ensure!(
                number_of_years[&(commodity_id.clone(), region_id.clone())]
                    == required_years.len().try_into().unwrap(),
                "Flow of commodity {commodity_id} in region {region_id} for process {process_id} \
                does not cover all milestone years within the process range of activity."
            );
            let input_or_zero = value
                .iter()
                .all(|&x| [FlowDirection::Input, FlowDirection::Zero].contains(&x.direction()));
            let output_or_zero = value
                .iter()
                .all(|&x| [FlowDirection::Output, FlowDirection::Zero].contains(&x.direction()));
            ensure!(
                input_or_zero || output_or_zero,
                "Flow of commodity {commodity_id} in region {region_id} for process {process_id} \
                behaves as input or output in different years."
            );
        }
    }

    Ok(())
}

#[cfg(test)]
mod tests {
    use super::*;
    use crate::commodity::Commodity;
    use crate::fixture::{assert_error, process, sed_commodity, svd_commodity};
    use crate::process::{FlowType, Process, ProcessFlow, ProcessMap};
    use crate::units::{FlowPerActivity, MoneyPerFlow};
    use indexmap::IndexMap;
    use itertools::Itertools;
    use map_macro::hash_map;
    use rstest::rstest;
    use std::iter;
    use std::rc::Rc;

    fn flow(commodity: Rc<Commodity>, coeff: f64) -> ProcessFlow {
        ProcessFlow {
            commodity,
            coeff: FlowPerActivity(coeff),
            kind: FlowType::Fixed,
            cost: MoneyPerFlow(0.0),
        }
    }

    fn build_maps<I>(
        process: Process,
        flows: I,
        years: Option<&Vec<u32>>,
    ) -> (ProcessMap, HashMap<ProcessID, ProcessFlowsMap>)
    where
        I: Clone + Iterator<Item = (CommodityID, ProcessFlow)>,
    {
        let years = years.unwrap_or(&process.years);
        let map: Rc<IndexMap<_, _>> = Rc::new(flows.clone().collect());
        let flows_inner = iproduct!(&process.regions, years)
            .map(|(region_id, year)| ((region_id.clone(), *year), map.clone()))
            .collect();
        let flows = hash_map! {process.id.clone() => flows_inner};
        let processes = iter::once((process.id.clone(), process.into())).collect();

        (processes, flows)
    }

    #[rstest]
    fn single_output_infer_primary(#[from(svd_commodity)] commodity: Commodity, process: Process) {
        let milestone_years = vec![2010, 2020];
        let commodity = Rc::new(commodity);
        let (mut processes, flows_map) = build_maps(
            process,
            std::iter::once((commodity.id.clone(), flow(commodity.clone(), 1.0))),
            None,
        );
        assert!(
            validate_flows_and_update_primary_output(&mut processes, &flows_map, &milestone_years)
                .is_ok()
        );
        assert_eq!(
            processes.values().exactly_one().unwrap().primary_output,
            Some(commodity.id.clone())
        );
    }

    #[rstest]
    fn multiple_outputs_error(
        #[from(svd_commodity)] commodity1: Commodity,
        #[from(sed_commodity)] commodity2: Commodity,
        process: Process,
    ) {
        let milestone_years = vec![2010, 2020];
        let commodity1 = Rc::new(commodity1);
        let commodity2 = Rc::new(commodity2);
        let (mut processes, flows_map) = build_maps(
            process,
            [
                (commodity1.id.clone(), flow(commodity1.clone(), 1.0)),
                (commodity2.id.clone(), flow(commodity2.clone(), 2.0)),
            ]
            .into_iter(),
            None,
<<<<<<< HEAD
            None,
=======
>>>>>>> e5d5ba3d
        );
        let res =
            validate_flows_and_update_primary_output(&mut processes, &flows_map, &milestone_years);
        assert_error!(res, "Could not infer primary_output for process process1");
    }

    #[rstest]
    fn explicit_primary_output(
        #[from(svd_commodity)] commodity1: Commodity,
        #[from(sed_commodity)] commodity2: Commodity,
        process: Process,
    ) {
        let milestone_years = vec![2010, 2020];
        let commodity1 = Rc::new(commodity1);
        let commodity2 = Rc::new(commodity2);
        let mut process = process;
        process.primary_output = Some(commodity2.id.clone());
        let (mut processes, flows_map) = build_maps(
            process,
            [
                (commodity1.id.clone(), flow(commodity1.clone(), 1.0)),
                (commodity2.id.clone(), flow(commodity2.clone(), 2.0)),
            ]
            .into_iter(),
            None,
        );
        assert!(
            validate_flows_and_update_primary_output(&mut processes, &flows_map, &milestone_years)
                .is_ok()
        );
        assert_eq!(
            processes.values().exactly_one().unwrap().primary_output,
            Some(commodity2.id.clone())
        );
    }

    #[rstest]
    fn all_inputs_no_primary(
        #[from(svd_commodity)] commodity1: Commodity,
        #[from(sed_commodity)] commodity2: Commodity,
        process: Process,
    ) {
        let milestone_years = vec![2010, 2020];
        let commodity1 = Rc::new(commodity1);
        let commodity2 = Rc::new(commodity2);
        let (mut processes, flows_map) = build_maps(
            process,
            [
                (commodity1.id.clone(), flow(commodity1.clone(), -1.0)),
                (commodity2.id.clone(), flow(commodity2.clone(), -2.0)),
            ]
            .into_iter(),
            None,
        );
        assert!(
            validate_flows_and_update_primary_output(&mut processes, &flows_map, &milestone_years)
                .is_ok()
        );
        assert_eq!(
            processes.values().exactly_one().unwrap().primary_output,
            None
        );
    }

    #[rstest]
    fn flows_not_in_all_milestone_years(
        #[from(svd_commodity)] commodity1: Commodity,
        #[from(sed_commodity)] commodity2: Commodity,
        process: Process,
    ) {
        let milestone_years = vec![2010, 2015, 2020];
        let flow_years = vec![2010, 2020];
        let commodity1 = Rc::new(commodity1);
        let commodity2 = Rc::new(commodity2);
        let (mut processes, flows_map) = build_maps(
            process,
            [
                (commodity1.id.clone(), flow(commodity1.clone(), 1.0)),
                (commodity2.id.clone(), flow(commodity2.clone(), 2.0)),
            ]
            .into_iter(),
            Some(&flow_years),
        );
        let res =
            validate_flows_and_update_primary_output(&mut processes, &flows_map, &milestone_years);
        assert_error!(
            res,
            "Flows map for process process1 does not cover all regions and required years"
        );
    }

    #[rstest]
    fn flows_only_milestone_years(
        #[from(svd_commodity)] commodity1: Commodity,
        #[from(sed_commodity)] commodity2: Commodity,
        process: Process,
    ) {
        let milestone_years = vec![2010, 2015, 2020];
        let commodity1 = Rc::new(commodity1);
        let commodity2 = Rc::new(commodity2);
        let (mut processes, flows_map) = build_maps(
            process,
            [
                (commodity1.id.clone(), flow(commodity1.clone(), 1.0)),
                (commodity2.id.clone(), flow(commodity2.clone(), -2.0)),
            ]
            .into_iter(),
            Some(&milestone_years),
        );
        assert!(
            validate_flows_and_update_primary_output(&mut processes, &flows_map, &milestone_years)
                .is_ok()
        );
    }
}<|MERGE_RESOLUTION|>--- conflicted
+++ resolved
@@ -390,10 +390,6 @@
             ]
             .into_iter(),
             None,
-<<<<<<< HEAD
-            None,
-=======
->>>>>>> e5d5ba3d
         );
         let res =
             validate_flows_and_update_primary_output(&mut processes, &flows_map, &milestone_years);
