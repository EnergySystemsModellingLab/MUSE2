--- conflicted
+++ resolved
@@ -95,11 +95,7 @@
 #[cfg(test)]
 mod tests {
     use super::*;
-<<<<<<< HEAD
-    use crate::process::{ActivityLimitsMap, Process, ProcessParameterMap};
-=======
     use crate::process::{EnergyLimitsMap, Process, ProcessParameter};
->>>>>>> 043e63e6
     use crate::region::RegionSelection;
     use itertools::assert_equal;
     use std::iter;
@@ -109,12 +105,8 @@
         let process = Rc::new(Process {
             id: "process1".into(),
             description: "Description".into(),
-<<<<<<< HEAD
             years: 2010..=2020,
-            activity_limits: ActivityLimitsMap::new(),
-=======
             energy_limits: EnergyLimitsMap::new(),
->>>>>>> 043e63e6
             flows: vec![],
             parameter: ProcessParameterMap::new(),
             regions: RegionSelection::All,
@@ -189,12 +181,8 @@
         let process = Rc::new(Process {
             id: "process1".into(),
             description: "Description".into(),
-<<<<<<< HEAD
             years: 2010..=2020,
-            activity_limits: ActivityLimitsMap::new(),
-=======
             energy_limits: EnergyLimitsMap::new(),
->>>>>>> 043e63e6
             flows: vec![],
             parameter: ProcessParameterMap::new(),
             regions: RegionSelection::Some(["GBR".into()].into_iter().collect()),
