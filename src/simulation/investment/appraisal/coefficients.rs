//! Calculation of cost coefficients for investment tools.
use super::costs::annual_fixed_cost;
use crate::agent::ObjectiveType;
use crate::asset::AssetRef;
use crate::model::Model;
use crate::simulation::CommodityPrices;
use crate::time_slice::{TimeSliceID, TimeSliceInfo};
use crate::units::{MoneyPerActivity, MoneyPerCapacity, MoneyPerFlow};
use indexmap::IndexMap;
use std::collections::HashMap;

/// Map storing cost coefficients for an asset.
///
/// These are calculated according to the objective type of the agent owning the asset.
/// Map storing coefficients for each variable
#[derive(Clone)]
pub struct ObjectiveCoefficients {
    /// Cost per unit of capacity
    pub capacity_coefficient: MoneyPerCapacity,
    /// Cost per unit of activity in each time slice
    pub activity_coefficients: IndexMap<TimeSliceID, MoneyPerActivity>,
    /// Unmet demand coefficient
    pub unmet_demand_coefficient: MoneyPerFlow,
}

/// Calculates cost coefficients for a set of assets for a given objective type.
pub fn calculate_coefficients_for_assets(
    model: &Model,
    objective_type: &ObjectiveType,
    assets: &[AssetRef],
    prices: &CommodityPrices,
    year: u32,
) -> HashMap<AssetRef, ObjectiveCoefficients> {
    assets
        .iter()
        .map(|asset| {
            let coefficient = match objective_type {
                ObjectiveType::LevelisedCostOfX => calculate_coefficients_for_lcox(
                    asset,
                    &model.time_slice_info,
                    prices,
                    model.parameters.value_of_lost_load,
                    year,
                ),
                ObjectiveType::NetPresentValue => {
                    calculate_coefficients_for_npv(asset, &model.time_slice_info, prices, year)
                }
            };
            (asset.clone(), coefficient)
        })
        .collect()
}

/// Calculates the cost coefficients for LCOX.
pub fn calculate_coefficients_for_lcox(
    asset: &AssetRef,
    time_slice_info: &TimeSliceInfo,
    prices: &CommodityPrices,
    value_of_lost_load: MoneyPerFlow,
    year: u32,
) -> ObjectiveCoefficients {
    // Capacity coefficient
    let capacity_coefficient = annual_fixed_cost(asset);

    // Activity coefficients
    let mut activity_coefficients = IndexMap::new();
    for time_slice in time_slice_info.iter_ids() {
        let coefficient = calculate_activity_coefficient_for_lcox(asset, time_slice, prices, year);
        activity_coefficients.insert(time_slice.clone(), coefficient);
    }

    // Unmet demand coefficient
    let unmet_demand_coefficient = value_of_lost_load;

    ObjectiveCoefficients {
        capacity_coefficient,
        activity_coefficients,
        unmet_demand_coefficient,
    }
}

/// Calculates the cost coefficients for NPV.
pub fn calculate_coefficients_for_npv(
    asset: &AssetRef,
    time_slice_info: &TimeSliceInfo,
    prices: &CommodityPrices,
    year: u32,
) -> ObjectiveCoefficients {
<<<<<<< HEAD
=======
    // Small constant added to each activity coefficient to ensure break-even/slightly negative
    // assets are still dispatched
    const EPSILON_ACTIVITY_COEFFICIENT: MoneyPerActivity = MoneyPerActivity(f64::EPSILON * 100.0);

    // Capacity coefficient
    let capacity_coefficient = -annual_fixed_cost(asset);

>>>>>>> fad5293d
    // Activity coefficients
    let mut activity_coefficients = IndexMap::new();
    for time_slice in time_slice_info.iter_ids() {
        let coefficient = calculate_activity_coefficient_for_npv(asset, time_slice, prices, year);
        activity_coefficients.insert(
            time_slice.clone(),
            coefficient + EPSILON_ACTIVITY_COEFFICIENT,
        );
    }

    // Unmet demand coefficient (we don't apply a cost to unmet demand, so we set this to zero)
    let unmet_demand_coefficient = MoneyPerFlow(0.0);

    ObjectiveCoefficients {
        capacity_coefficient: MoneyPerCapacity(0.0),
        activity_coefficients,
        unmet_demand_coefficient,
    }
}

/// Calculate a single activity coefficient for the LCOX objective for a given time slice.
fn calculate_activity_coefficient_for_lcox(
    asset: &AssetRef,
    time_slice: &TimeSliceID,
    prices: &CommodityPrices,
    year: u32,
) -> MoneyPerActivity {
    // Get the operating cost of the asset. This includes the variable operating cost, levies and
    // flow costs, but excludes costs/revenues from commodity consumption/production.
    let operating_cost = asset.get_operating_cost(year, time_slice);

    // Revenue from flows excluding the primary output
    let revenue_from_flows = asset.get_revenue_from_flows_excluding_primary(prices, time_slice);

    // The activity coefficient is the operating cost minus the revenue from flows
    operating_cost - revenue_from_flows
}

/// Calculate a single activity coefficient for the NPV objective for a given time slice.
fn calculate_activity_coefficient_for_npv(
    asset: &AssetRef,
    time_slice: &TimeSliceID,
    prices: &CommodityPrices,
    year: u32,
) -> MoneyPerActivity {
    // Get the operating cost of the asset. This includes the variable operating cost, levies and
    // flow costs, but excludes costs/revenues from commodity consumption/production.
    let operating_cost = asset.get_operating_cost(year, time_slice);

    // Revenue from flows including the primary output
    let revenue_from_flows = asset.get_revenue_from_flows(prices, time_slice);

    // The activity coefficient is the revenue from flows minus the operating cost
    revenue_from_flows - operating_cost
}<|MERGE_RESOLUTION|>--- conflicted
+++ resolved
@@ -86,8 +86,6 @@
     prices: &CommodityPrices,
     year: u32,
 ) -> ObjectiveCoefficients {
-<<<<<<< HEAD
-=======
     // Small constant added to each activity coefficient to ensure break-even/slightly negative
     // assets are still dispatched
     const EPSILON_ACTIVITY_COEFFICIENT: MoneyPerActivity = MoneyPerActivity(f64::EPSILON * 100.0);
@@ -95,7 +93,6 @@
     // Capacity coefficient
     let capacity_coefficient = -annual_fixed_cost(asset);
 
->>>>>>> fad5293d
     // Activity coefficients
     let mut activity_coefficients = IndexMap::new();
     for time_slice in time_slice_info.iter_ids() {
