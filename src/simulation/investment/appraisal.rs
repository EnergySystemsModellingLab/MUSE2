//! Calculation for investment tools such as Levelised Cost of X (LCOX) and Net Present Value (NPV).
use super::DemandMap;
use crate::agent::ObjectiveType;
use crate::asset::AssetRef;
use crate::commodity::CommodityID;
use crate::finance::{lcox, profitability_index};
use crate::model::Model;
use crate::simulation::prices::ReducedCosts;
use crate::time_slice::{TimeSliceID, TimeSliceInfo, TimeSliceLevel};
use crate::units::{Capacity, Flow};
use anyhow::Result;
use indexmap::IndexMap;

mod coefficients;
mod constraints;
mod costs;
mod optimisation;
use coefficients::{calculate_coefficients_for_lcox, calculate_coefficients_for_npv};
use optimisation::perform_optimisation;

<<<<<<< HEAD
/// The output of investment appraisal
=======
/// A map of demand across time slices
pub type DemandMap = IndexMap<TimeSliceID, Flow>;

/// The output of investment appraisal required to compare potential investment decisions
>>>>>>> 45951033
pub struct AppraisalOutput {
    /// The asset being appraised
    pub asset: AssetRef,
    /// The hypothetical capacity to install
    pub capacity: Capacity,
    /// The hypothetical unmet demand following investment in this asset
    pub unmet_demand: DemandMap,
    /// The comparison metric to compare investment decisions (lower is better)
    pub metric: f64,
}

/// Calculate LCOX for a hypothetical investment in the given asset.
///
/// This is more commonly referred to as Levelised Cost of *Electricity*, but as the model can
/// include other flows, we use the term LCOX.
fn calculate_lcox(
    model: &Model,
    asset: &AssetRef,
<<<<<<< HEAD
    max_capacity: Option<Capacity>,
=======
    commodity_id: &CommodityID,
>>>>>>> 45951033
    reduced_costs: &ReducedCosts,
    demand: &DemandMap,
    time_slice_info: &TimeSliceInfo,
    time_slice_level: TimeSliceLevel,
) -> Result<AppraisalOutput> {
    // Calculate coefficients
    let coefficients = calculate_coefficients_for_lcox(
        asset,
        time_slice_info,
        reduced_costs,
        model.parameters.value_of_lost_load,
    );

    // Perform optimisation to calculate capacity, activity and unmet demand
    let results = perform_optimisation(
        asset,
<<<<<<< HEAD
        max_capacity,
=======
        commodity_id,
>>>>>>> 45951033
        &coefficients,
        demand,
        time_slice_info,
        time_slice_level,
        highs::Sense::Minimise,
    )?;

    // Calculate LCOX for the hypothetical investment
    let annual_fixed_cost = coefficients.capacity_coefficient;
    let activity_costs = coefficients.activity_coefficients;
    let cost_index = lcox(
        results.capacity,
        annual_fixed_cost,
        &results.activity,
        &activity_costs,
    );

    // Return appraisal output
    Ok(AppraisalOutput {
        asset: asset.clone(),
        capacity: results.capacity,
        unmet_demand: results.unmet_demand,
        metric: cost_index.value(),
    })
}

/// Calculate NPV for a hypothetical investment in the given asset.
fn calculate_npv(
    _model: &Model,
    asset: &AssetRef,
<<<<<<< HEAD
    max_capacity: Option<Capacity>,
=======
    commodity_id: &CommodityID,
>>>>>>> 45951033
    reduced_costs: &ReducedCosts,
    demand: &DemandMap,
    time_slice_info: &TimeSliceInfo,
    time_slice_level: TimeSliceLevel,
) -> Result<AppraisalOutput> {
    // Calculate coefficients
    let coefficients = calculate_coefficients_for_npv(asset, time_slice_info, reduced_costs);

    // Perform optimisation to calculate capacity, activity and unmet demand
    let results = perform_optimisation(
        asset,
<<<<<<< HEAD
        max_capacity,
=======
        commodity_id,
>>>>>>> 45951033
        &coefficients,
        demand,
        time_slice_info,
        time_slice_level,
        highs::Sense::Maximise,
    )?;

    // Calculate profitability index for the hypothetical investment
    let annual_fixed_cost = -coefficients.capacity_coefficient;
    let activity_surpluses = coefficients.activity_coefficients;
    let profitability_index = profitability_index(
        results.capacity,
        annual_fixed_cost,
        &results.activity,
        &activity_surpluses,
    );

    // Return appraisal output
    // Higher profitability index is better, so we make it negative for comparison
    Ok(AppraisalOutput {
        asset: asset.clone(),
        capacity: results.capacity,
        unmet_demand: results.unmet_demand,
        metric: -profitability_index.value(),
    })
}

/// Appraise the given investment with the specified objective type
#[allow(clippy::too_many_arguments)]
pub fn appraise_investment(
    model: &Model,
    asset: &AssetRef,
<<<<<<< HEAD
    max_capacity: Option<Capacity>,
=======
    commodity_id: &CommodityID,
>>>>>>> 45951033
    objective_type: &ObjectiveType,
    reduced_costs: &ReducedCosts,
    demand: &DemandMap,
    time_slice_info: &TimeSliceInfo,
    time_slice_level: TimeSliceLevel,
) -> Result<AppraisalOutput> {
<<<<<<< HEAD
    // Macro to reduce boilerplate
    macro_rules! appraisal_method {
        ($fn: ident) => {{
            let (capacity, output) = $fn(
                asset,
                max_capacity,
                reduced_costs,
                demand,
                time_slice_info,
                time_slice_level,
            )?;

            Ok(AppraisalOutput {
                asset: asset.clone(),
                capacity,
                tool_output: Box::new(output),
            })
        }};
    }

    // Delegate appraisal to relevant function
    match objective_type {
        ObjectiveType::LevelisedCostOfX => appraisal_method!(calculate_lcox),
        ObjectiveType::NetPresentValue => appraisal_method!(calculate_npv),
    }
}

#[cfg(test)]
mod tests {
    use super::*;
    use crate::commodity::{Commodity, CommodityType};
    use crate::fixture::{asset, commodity_id, process, time_slice};
    use crate::process::{FlowType, Process, ProcessFlow};
    use crate::region::RegionID;
    use crate::time_slice::TimeSliceLevel;
    use crate::units::{FlowPerActivity, MoneyPerFlow};
    use indexmap::IndexMap;
    use rstest::rstest;
    use std::collections::HashMap;
    use std::rc::Rc;

    #[rstest]
    fn test_lcoxoutput_comparison_metric() {
        let output = LCOXOutput {
            cost_index: MoneyPerActivity::new(42.0),
            unmet_demand: HashMap::new(),
        };
        assert_eq!(output.comparison_metric(), 42.0);
    }

    #[rstest]
    fn test_lcoxoutput_into_unmet_demand(
        asset: Asset,
        commodity_id: CommodityID,
        time_slice: TimeSliceID,
    ) {
        let mut demand = HashMap::new();
        demand.insert(time_slice.clone(), Flow::new(3.0));
        let demand2 = demand.clone();
        let mut output = LCOXOutput {
            cost_index: MoneyPerActivity::new(1.0),
            unmet_demand: demand.clone(),
        };
        output.update_demand(&asset, &commodity_id, &mut demand);
        assert_eq!(demand, demand2);
    }

    #[rstest]
    fn test_npvoutput_comparison_metric() {
        let output = NPVOutput {
            profitability_index: Dimensionless::new(7.0),
            activity: IndexMap::new(),
        };
        // Should be negative of profitability_index
        assert_eq!(output.comparison_metric(), -7.0);
    }

    #[rstest]
    fn test_npvoutput_into_unmet_demand(
        process: Process,
        commodity_id: CommodityID,
        time_slice: TimeSliceID,
        mut asset: Asset,
    ) {
        // Clone and modify the process to add a flow for the commodity
        let mut process = process;
        let region: RegionID = "GBR".into();
        let year = 2015;
        let coeff = FlowPerActivity::new(2.0);
        let commodity = Rc::new(Commodity {
            id: commodity_id.clone(),
            description: String::new(),
            kind: CommodityType::ServiceDemand,
            time_slice_level: TimeSliceLevel::DayNight,
            levies: Default::default(),
            demand: Default::default(),
        });
        let flow = ProcessFlow {
            commodity: commodity.clone(),
            coeff,
            kind: FlowType::Fixed,
            cost: MoneyPerFlow::new(0.0),
            is_primary_output: true,
        };
        let mut flows_map = IndexMap::new();
        flows_map.insert(commodity_id.clone(), flow);
        process.flows.insert((region.clone(), year), flows_map);
        asset.process = Rc::new(process);
        let mut activity = IndexMap::new();
        activity.insert(time_slice.clone(), Activity::new(5.0));
        let mut demand = HashMap::new();
        demand.insert(time_slice.clone(), Flow::new(20.0));
        let mut output = NPVOutput {
            profitability_index: Dimensionless::new(1.0),
            activity,
        };
        output.update_demand(&asset, &commodity_id, &mut demand);
        // Should subtract activity * coeff from prev_demand
        let expected = 20.0 - 5.0 * 2.0;
        assert_eq!(demand[&time_slice], Flow::new(expected));
    }
=======
    let appraisal_method = match objective_type {
        ObjectiveType::LevelisedCostOfX => calculate_lcox,
        ObjectiveType::NetPresentValue => calculate_npv,
    };
    appraisal_method(
        model,
        asset,
        commodity_id,
        reduced_costs,
        demand,
        time_slice_info,
        time_slice_level,
    )
>>>>>>> 45951033
}<|MERGE_RESOLUTION|>--- conflicted
+++ resolved
@@ -6,10 +6,9 @@
 use crate::finance::{lcox, profitability_index};
 use crate::model::Model;
 use crate::simulation::prices::ReducedCosts;
-use crate::time_slice::{TimeSliceID, TimeSliceInfo, TimeSliceLevel};
-use crate::units::{Capacity, Flow};
+use crate::time_slice::{TimeSliceInfo, TimeSliceLevel};
+use crate::units::Capacity;
 use anyhow::Result;
-use indexmap::IndexMap;
 
 mod coefficients;
 mod constraints;
@@ -18,14 +17,7 @@
 use coefficients::{calculate_coefficients_for_lcox, calculate_coefficients_for_npv};
 use optimisation::perform_optimisation;
 
-<<<<<<< HEAD
-/// The output of investment appraisal
-=======
-/// A map of demand across time slices
-pub type DemandMap = IndexMap<TimeSliceID, Flow>;
-
 /// The output of investment appraisal required to compare potential investment decisions
->>>>>>> 45951033
 pub struct AppraisalOutput {
     /// The asset being appraised
     pub asset: AssetRef,
@@ -41,14 +33,12 @@
 ///
 /// This is more commonly referred to as Levelised Cost of *Electricity*, but as the model can
 /// include other flows, we use the term LCOX.
+#[allow(clippy::too_many_arguments)]
 fn calculate_lcox(
     model: &Model,
     asset: &AssetRef,
-<<<<<<< HEAD
     max_capacity: Option<Capacity>,
-=======
     commodity_id: &CommodityID,
->>>>>>> 45951033
     reduced_costs: &ReducedCosts,
     demand: &DemandMap,
     time_slice_info: &TimeSliceInfo,
@@ -65,11 +55,8 @@
     // Perform optimisation to calculate capacity, activity and unmet demand
     let results = perform_optimisation(
         asset,
-<<<<<<< HEAD
         max_capacity,
-=======
         commodity_id,
->>>>>>> 45951033
         &coefficients,
         demand,
         time_slice_info,
@@ -97,14 +84,12 @@
 }
 
 /// Calculate NPV for a hypothetical investment in the given asset.
+#[allow(clippy::too_many_arguments)]
 fn calculate_npv(
     _model: &Model,
     asset: &AssetRef,
-<<<<<<< HEAD
     max_capacity: Option<Capacity>,
-=======
     commodity_id: &CommodityID,
->>>>>>> 45951033
     reduced_costs: &ReducedCosts,
     demand: &DemandMap,
     time_slice_info: &TimeSliceInfo,
@@ -116,11 +101,8 @@
     // Perform optimisation to calculate capacity, activity and unmet demand
     let results = perform_optimisation(
         asset,
-<<<<<<< HEAD
         max_capacity,
-=======
         commodity_id,
->>>>>>> 45951033
         &coefficients,
         demand,
         time_slice_info,
@@ -153,140 +135,14 @@
 pub fn appraise_investment(
     model: &Model,
     asset: &AssetRef,
-<<<<<<< HEAD
     max_capacity: Option<Capacity>,
-=======
     commodity_id: &CommodityID,
->>>>>>> 45951033
     objective_type: &ObjectiveType,
     reduced_costs: &ReducedCosts,
     demand: &DemandMap,
     time_slice_info: &TimeSliceInfo,
     time_slice_level: TimeSliceLevel,
 ) -> Result<AppraisalOutput> {
-<<<<<<< HEAD
-    // Macro to reduce boilerplate
-    macro_rules! appraisal_method {
-        ($fn: ident) => {{
-            let (capacity, output) = $fn(
-                asset,
-                max_capacity,
-                reduced_costs,
-                demand,
-                time_slice_info,
-                time_slice_level,
-            )?;
-
-            Ok(AppraisalOutput {
-                asset: asset.clone(),
-                capacity,
-                tool_output: Box::new(output),
-            })
-        }};
-    }
-
-    // Delegate appraisal to relevant function
-    match objective_type {
-        ObjectiveType::LevelisedCostOfX => appraisal_method!(calculate_lcox),
-        ObjectiveType::NetPresentValue => appraisal_method!(calculate_npv),
-    }
-}
-
-#[cfg(test)]
-mod tests {
-    use super::*;
-    use crate::commodity::{Commodity, CommodityType};
-    use crate::fixture::{asset, commodity_id, process, time_slice};
-    use crate::process::{FlowType, Process, ProcessFlow};
-    use crate::region::RegionID;
-    use crate::time_slice::TimeSliceLevel;
-    use crate::units::{FlowPerActivity, MoneyPerFlow};
-    use indexmap::IndexMap;
-    use rstest::rstest;
-    use std::collections::HashMap;
-    use std::rc::Rc;
-
-    #[rstest]
-    fn test_lcoxoutput_comparison_metric() {
-        let output = LCOXOutput {
-            cost_index: MoneyPerActivity::new(42.0),
-            unmet_demand: HashMap::new(),
-        };
-        assert_eq!(output.comparison_metric(), 42.0);
-    }
-
-    #[rstest]
-    fn test_lcoxoutput_into_unmet_demand(
-        asset: Asset,
-        commodity_id: CommodityID,
-        time_slice: TimeSliceID,
-    ) {
-        let mut demand = HashMap::new();
-        demand.insert(time_slice.clone(), Flow::new(3.0));
-        let demand2 = demand.clone();
-        let mut output = LCOXOutput {
-            cost_index: MoneyPerActivity::new(1.0),
-            unmet_demand: demand.clone(),
-        };
-        output.update_demand(&asset, &commodity_id, &mut demand);
-        assert_eq!(demand, demand2);
-    }
-
-    #[rstest]
-    fn test_npvoutput_comparison_metric() {
-        let output = NPVOutput {
-            profitability_index: Dimensionless::new(7.0),
-            activity: IndexMap::new(),
-        };
-        // Should be negative of profitability_index
-        assert_eq!(output.comparison_metric(), -7.0);
-    }
-
-    #[rstest]
-    fn test_npvoutput_into_unmet_demand(
-        process: Process,
-        commodity_id: CommodityID,
-        time_slice: TimeSliceID,
-        mut asset: Asset,
-    ) {
-        // Clone and modify the process to add a flow for the commodity
-        let mut process = process;
-        let region: RegionID = "GBR".into();
-        let year = 2015;
-        let coeff = FlowPerActivity::new(2.0);
-        let commodity = Rc::new(Commodity {
-            id: commodity_id.clone(),
-            description: String::new(),
-            kind: CommodityType::ServiceDemand,
-            time_slice_level: TimeSliceLevel::DayNight,
-            levies: Default::default(),
-            demand: Default::default(),
-        });
-        let flow = ProcessFlow {
-            commodity: commodity.clone(),
-            coeff,
-            kind: FlowType::Fixed,
-            cost: MoneyPerFlow::new(0.0),
-            is_primary_output: true,
-        };
-        let mut flows_map = IndexMap::new();
-        flows_map.insert(commodity_id.clone(), flow);
-        process.flows.insert((region.clone(), year), flows_map);
-        asset.process = Rc::new(process);
-        let mut activity = IndexMap::new();
-        activity.insert(time_slice.clone(), Activity::new(5.0));
-        let mut demand = HashMap::new();
-        demand.insert(time_slice.clone(), Flow::new(20.0));
-        let mut output = NPVOutput {
-            profitability_index: Dimensionless::new(1.0),
-            activity,
-        };
-        output.update_demand(&asset, &commodity_id, &mut demand);
-        // Should subtract activity * coeff from prev_demand
-        let expected = 20.0 - 5.0 * 2.0;
-        assert_eq!(demand[&time_slice], Flow::new(expected));
-    }
-=======
     let appraisal_method = match objective_type {
         ObjectiveType::LevelisedCostOfX => calculate_lcox,
         ObjectiveType::NetPresentValue => calculate_npv,
@@ -294,11 +150,11 @@
     appraisal_method(
         model,
         asset,
+        max_capacity,
         commodity_id,
         reduced_costs,
         demand,
         time_slice_info,
         time_slice_level,
     )
->>>>>>> 45951033
 }