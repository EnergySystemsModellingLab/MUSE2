//! Code for adding constraints to the dispatch optimisation problem.
use super::VariableMap;
use crate::asset::{AssetIterator, AssetRef};
use crate::commodity::{CommodityID, CommodityType};
use crate::model::Model;
use crate::region::RegionID;
use crate::time_slice::{TimeSliceID, TimeSliceSelection};
use crate::units::UnitType;
use highs::RowProblem as Problem;

/// Corresponding variables for a constraint along with the row offset in the solution
pub struct KeysWithOffset<T> {
    offset: usize,
    keys: Vec<T>,
}

impl<T> KeysWithOffset<T> {
    /// Zip the keys with the corresponding dual values in the solution, accounting for the offset
    pub fn zip_duals<'a, U>(&'a self, duals: &'a [f64]) -> impl Iterator<Item = (&'a T, U)>
    where
        U: UnitType,
    {
        assert!(
            self.offset + self.keys.len() <= duals.len(),
            "Bad constraint keys: dual rows out of range"
        );

        self.keys
            .iter()
            .zip(duals[self.offset..].iter().copied().map(U::new))
    }
}

/// Indicates the commodity ID and time slice selection covered by each commodity balance constraint
pub type CommodityBalanceKeys = KeysWithOffset<(CommodityID, RegionID, TimeSliceSelection)>;

/// Indicates the asset ID and time slice covered by each activity constraint
pub type ActivityKeys = KeysWithOffset<(AssetRef, TimeSliceID)>;

/// The keys for different constraints
pub struct ConstraintKeys {
    /// Keys for commodity balance constraints
    pub commodity_balance_keys: CommodityBalanceKeys,
    /// Keys for activity constraints
    pub activity_keys: ActivityKeys,
}

/// Add asset-level constraints
///
/// Note: the ordering of constraints is important, as the dual values of the constraints must later
/// be retrieved to calculate commodity prices.
///
/// # Arguments
///
/// * `problem` - The optimisation problem
/// * `variables` - The variables in the problem
/// * `model` - The model
/// * `assets` - The asset pool
<<<<<<< HEAD
/// * `markets_to_balance` - The subset of markets (commodity/region combinations) to apply balance constraints to
/// * `markets_to_allow_unmet_demand` - The subset of markets to assign unmet demand variables to
=======
/// * `markets` - The subset of markets to apply constraints to
>>>>>>> 905ebf64
/// * `year` - Current milestone year
///
/// # Returns
///
/// Keys for the different constraints.
pub fn add_asset_constraints<'a, I>(
    problem: &mut Problem,
    variables: &VariableMap,
    model: &'a Model,
    assets: &I,
<<<<<<< HEAD
    markets_to_balance: &'a [MarketID],
    markets_to_allow_unmet_demand: &'a [MarketID],
=======
    markets: &'a [(CommodityID, RegionID)],
>>>>>>> 905ebf64
    year: u32,
) -> ConstraintKeys
where
    I: Iterator<Item = &'a AssetRef> + Clone + 'a,
{
    let commodity_balance_keys = add_commodity_balance_constraints(
        problem,
        variables,
        model,
        assets,
        markets_to_balance,
        markets_to_allow_unmet_demand,
        year,
    );

    let activity_keys = add_activity_constraints(problem, variables);

    // Return constraint keys
    ConstraintKeys {
        commodity_balance_keys,
        activity_keys,
    }
}

/// Add asset-level input-output commodity balances.
///
/// These constraints fix the supply-demand balance for the whole system.
///
/// See description in [the dispatch optimisation documentation][1].
///
/// [1]: https://energysystemsmodellinglab.github.io/MUSE2/model/dispatch_optimisation.html#commodity-balance-for--cin-mathbfcmathrmsed-
fn add_commodity_balance_constraints<'a, I>(
    problem: &mut Problem,
    variables: &VariableMap,
    model: &'a Model,
    assets: &I,
<<<<<<< HEAD
    markets_to_balance: &'a [MarketID],
    markets_to_allow_unmet_demand: &'a [MarketID],
=======
    markets: &'a [(CommodityID, RegionID)],
>>>>>>> 905ebf64
    year: u32,
) -> CommodityBalanceKeys
where
    I: Iterator<Item = &'a AssetRef> + Clone + 'a,
{
    // Row offset in problem. This line **must** come before we add more constraints.
    let offset = problem.num_rows();

    let mut keys = Vec::new();
    let mut terms = Vec::new();
<<<<<<< HEAD
    for market in markets_to_balance {
        let commodity = &model.commodities[&market.commodity_id];
=======
    for (commodity_id, region_id) in markets {
        let commodity = &model.commodities[commodity_id];
>>>>>>> 905ebf64
        if !matches!(
            commodity.kind,
            CommodityType::SupplyEqualsDemand | CommodityType::ServiceDemand
        ) {
            continue;
        }

        for ts_selection in model
            .time_slice_info
            .iter_selections_at_level(commodity.time_slice_level)
        {
            for (asset, flow) in assets
                .clone()
                .filter_region(region_id)
                .flows_for_commodity(commodity_id)
            {
                // If the commodity has a time slice level of season/annual, the constraint will
                // cover multiple time slices
                for (time_slice, _) in ts_selection.iter(&model.time_slice_info) {
                    let var = variables.get_asset_var(asset, time_slice);
                    terms.push((var, flow.coeff.value()));
                }
            }

            // It is possible that a commodity may not be produced or consumed by anything in a
            // given milestone year, in which case it doesn't make sense to add a commodity
            // balance constraint
            if terms.is_empty() {
                continue;
            }

            // Also include unmet demand variables if required
            if markets_to_allow_unmet_demand.contains(market) {
                for (time_slice, _) in ts_selection.iter(&model.time_slice_info) {
                    let var = variables.get_unmet_demand_var(commodity_id, region_id, time_slice);
                    terms.push((var, 1.0));
                }
            }

            // For SED commodities, the LHS must be >=0 and for SVD commodities, it must be >=
            // the exogenous demand supplied by the user
            let min = if commodity.kind == CommodityType::ServiceDemand {
                commodity
                    .demand
                    .get(&(region_id.clone(), year, ts_selection.clone()))
                    .unwrap()
                    .value()
            } else {
                0.0
            };
            problem.add_row(min.., terms.drain(..));
            keys.push((
                commodity_id.clone(),
                region_id.clone(),
                ts_selection.clone(),
            ));
        }
    }

    CommodityBalanceKeys { offset, keys }
}

/// Add constraints on the activity of different assets.
///
/// This ensures that assets do not exceed their specified capacity and availability for each time
/// slice.
///
/// See description in [the dispatch optimisation documentation][1].
///
/// [1]: https://energysystemsmodellinglab.github.io/MUSE2/model/dispatch_optimisation.html#a4-constraints-capacity--availability-for-standard-assets--a-in-mathbfastd-
fn add_activity_constraints(problem: &mut Problem, variables: &VariableMap) -> ActivityKeys {
    // Row offset in problem. This line **must** come before we add more constraints.
    let offset = problem.num_rows();

    let mut keys = Vec::new();
    for (asset, time_slice, var) in variables.iter_asset_vars() {
        let limits = asset.get_activity_limits(time_slice);
        let limits = limits.start().value()..=limits.end().value();

        problem.add_row(limits, [(var, 1.0)]);
        keys.push((asset.clone(), time_slice.clone()));
    }

    ActivityKeys { offset, keys }
}<|MERGE_RESOLUTION|>--- conflicted
+++ resolved
@@ -56,12 +56,8 @@
 /// * `variables` - The variables in the problem
 /// * `model` - The model
 /// * `assets` - The asset pool
-<<<<<<< HEAD
-/// * `markets_to_balance` - The subset of markets (commodity/region combinations) to apply balance constraints to
+/// * `markets_to_balance` - The subset of markets to apply balance constraints to
 /// * `markets_to_allow_unmet_demand` - The subset of markets to assign unmet demand variables to
-=======
-/// * `markets` - The subset of markets to apply constraints to
->>>>>>> 905ebf64
 /// * `year` - Current milestone year
 ///
 /// # Returns
@@ -72,12 +68,8 @@
     variables: &VariableMap,
     model: &'a Model,
     assets: &I,
-<<<<<<< HEAD
-    markets_to_balance: &'a [MarketID],
-    markets_to_allow_unmet_demand: &'a [MarketID],
-=======
-    markets: &'a [(CommodityID, RegionID)],
->>>>>>> 905ebf64
+    markets_to_balance: &'a [(CommodityID, RegionID)],
+    markets_to_allow_unmet_demand: &'a [(CommodityID, RegionID)],
     year: u32,
 ) -> ConstraintKeys
 where
@@ -114,12 +106,8 @@
     variables: &VariableMap,
     model: &'a Model,
     assets: &I,
-<<<<<<< HEAD
-    markets_to_balance: &'a [MarketID],
-    markets_to_allow_unmet_demand: &'a [MarketID],
-=======
-    markets: &'a [(CommodityID, RegionID)],
->>>>>>> 905ebf64
+    markets_to_balance: &'a [(CommodityID, RegionID)],
+    markets_to_allow_unmet_demand: &'a [(CommodityID, RegionID)],
     year: u32,
 ) -> CommodityBalanceKeys
 where
@@ -130,13 +118,8 @@
 
     let mut keys = Vec::new();
     let mut terms = Vec::new();
-<<<<<<< HEAD
-    for market in markets_to_balance {
-        let commodity = &model.commodities[&market.commodity_id];
-=======
-    for (commodity_id, region_id) in markets {
+    for (commodity_id, region_id) in markets_to_balance {
         let commodity = &model.commodities[commodity_id];
->>>>>>> 905ebf64
         if !matches!(
             commodity.kind,
             CommodityType::SupplyEqualsDemand | CommodityType::ServiceDemand
@@ -169,7 +152,7 @@
             }
 
             // Also include unmet demand variables if required
-            if markets_to_allow_unmet_demand.contains(market) {
+            if markets_to_allow_unmet_demand.contains(&(commodity_id.clone(), region_id.clone())) {
                 for (time_slice, _) in ts_selection.iter(&model.time_slice_info) {
                     let var = variables.get_unmet_demand_var(commodity_id, region_id, time_slice);
                     terms.push((var, 1.0));
