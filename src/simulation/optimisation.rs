//! Code for performing dispatch optimisation.
//!
//! This is used to calculate commodity flows and prices.
use crate::asset::{Asset, AssetRef};
use crate::commodity::CommodityID;
use crate::input::format_items_with_cap;
use crate::model::Model;
use crate::output::DataWriter;
use crate::region::RegionID;
use crate::simulation::CommodityPrices;
use crate::time_slice::{TimeSliceID, TimeSliceInfo};
use crate::units::{Activity, Flow, Money, MoneyPerActivity, MoneyPerFlow, UnitType};
use anyhow::{Result, bail, ensure};
use highs::{HighsModelStatus, HighsStatus, RowProblem as Problem, Sense};
use indexmap::{IndexMap, IndexSet};
use itertools::{chain, iproduct};
use log::debug;
use std::collections::HashSet;
use std::error::Error;
use std::fmt;
use std::ops::Range;

mod constraints;
use constraints::{ConstraintKeys, add_asset_constraints};

/// A map of commodity flows calculated during the optimisation
pub type FlowMap = IndexMap<(AssetRef, CommodityID, TimeSliceID), Flow>;

/// A decision variable in the optimisation
///
/// Note that this type does **not** include the value of the variable; it just refers to a
/// particular column of the problem.
type Variable = highs::Col;

/// The map of variables related to assets
type AssetVariableMap = IndexMap<(AssetRef, TimeSliceID), Variable>;

/// Variables representing unmet demand for a given market
type UnmetDemandVariableMap = IndexMap<(CommodityID, RegionID, TimeSliceID), Variable>;

/// A map for easy lookup of variables in the problem.
///
/// The entries are ordered (see [`IndexMap`]).
///
/// We use this data structure for two things:
///
/// 1. In order define constraints for the optimisation
/// 2. To keep track of the combination of parameters that each variable corresponds to, for when we
///    are reading the results of the optimisation.
pub struct VariableMap {
    asset_vars: AssetVariableMap,
    existing_asset_var_idx: Range<usize>,
    unmet_demand_vars: UnmetDemandVariableMap,
    unmet_demand_var_idx: Range<usize>,
}

impl VariableMap {
    /// Create a new [`VariableMap`] and add variables to the problem
    ///
    /// # Arguments
    ///
    /// * `problem` - The optimisation problem
    /// * `model` - The model
    /// * `input_prices` - Optional explicit prices for input commodities
    /// * `existing_assets` - The asset pool
    /// * `candidate_assets` - Candidate assets for inclusion in active pool
    /// * `year` - Current milestone year
    fn new_with_asset_vars(
        problem: &mut Problem,
        model: &Model,
        input_prices: Option<&CommodityPrices>,
        existing_assets: &[AssetRef],
        candidate_assets: &[AssetRef],
        year: u32,
    ) -> Self {
        let mut asset_vars = AssetVariableMap::new();
        let existing_asset_var_idx = add_asset_variables(
            problem,
            &mut asset_vars,
            &model.time_slice_info,
            input_prices,
            existing_assets,
            year,
        );
        add_asset_variables(
            problem,
            &mut asset_vars,
            &model.time_slice_info,
            input_prices,
            candidate_assets,
            year,
        );

        Self {
            asset_vars,
            existing_asset_var_idx,
            unmet_demand_vars: UnmetDemandVariableMap::default(),
            unmet_demand_var_idx: Range::default(),
        }
    }

    /// Add unmet demand variables to the map and the problem
    ///
    /// # Arguments
    ///
    /// * `problem` - The optimisation problem
    /// * `model` - The model
<<<<<<< HEAD
    /// * `markets_to_allow_unmet_demand` - The subset of markets (commodity/region combinations)
    ///   to assign unmet demand variables to
=======
    /// * `markets` - The subset of markets the problem is being run for
>>>>>>> 905ebf64
    fn add_unmet_demand_variables(
        &mut self,
        problem: &mut Problem,
        model: &Model,
<<<<<<< HEAD
        markets_to_allow_unmet_demand: &[MarketID],
=======
        markets: &[(CommodityID, RegionID)],
>>>>>>> 905ebf64
    ) {
        assert!(!markets_to_allow_unmet_demand.is_empty());

        // This line **must** come before we add more variables
        let start = problem.num_cols();

        // Add variables
        let voll = model.parameters.value_of_lost_load;
        self.unmet_demand_vars.extend(
<<<<<<< HEAD
            iproduct!(
                markets_to_allow_unmet_demand.iter(),
                model.time_slice_info.iter_ids()
            )
            .map(|(market, time_slice)| {
                let key = (market.clone(), time_slice.clone());
                let var = problem.add_column(voll.value(), 0.0..);

                (key, var)
            }),
=======
            iproduct!(markets.iter(), model.time_slice_info.iter_ids()).map(
                |((commodity_id, region_id), time_slice)| {
                    let key = (commodity_id.clone(), region_id.clone(), time_slice.clone());
                    let var = problem.add_column(voll.value(), 0.0..);
                    (key, var)
                },
            ),
>>>>>>> 905ebf64
        );

        self.unmet_demand_var_idx = start..problem.num_cols();
    }

    /// Get the asset [`Variable`] corresponding to the given parameters.
    fn get_asset_var(&self, asset: &AssetRef, time_slice: &TimeSliceID) -> Variable {
        let key = (asset.clone(), time_slice.clone());

        *self
            .asset_vars
            .get(&key)
            .expect("No asset variable found for given params")
    }

    /// Get the unmet demand [`Variable`] corresponding to the given parameters.
    fn get_unmet_demand_var(
        &self,
        commodity_id: &CommodityID,
        region_id: &RegionID,
        time_slice: &TimeSliceID,
    ) -> Variable {
        *self
            .unmet_demand_vars
            .get(&(commodity_id.clone(), region_id.clone(), time_slice.clone()))
            .expect("No unmet demand variable for given params")
    }

    /// Iterate over the asset variables
    fn iter_asset_vars(&self) -> impl Iterator<Item = (&AssetRef, &TimeSliceID, Variable)> {
        self.asset_vars
            .iter()
            .map(|((asset, time_slice), var)| (asset, time_slice, *var))
    }

    /// Iterate over the keys for asset variables
    fn asset_var_keys(&self) -> indexmap::map::Keys<'_, (AssetRef, TimeSliceID), Variable> {
        self.asset_vars.keys()
    }
}

/// The solution to the dispatch optimisation problem
#[allow(clippy::struct_field_names)]
pub struct Solution<'a> {
    solution: highs::Solution,
    variables: VariableMap,
    time_slice_info: &'a TimeSliceInfo,
    constraint_keys: ConstraintKeys,
    /// The objective value for the solution
    pub objective_value: Money,
}

impl Solution<'_> {
    /// Create a map of commodity flows for each asset's coeffs at every time slice.
    ///
    /// Note that this only includes commodity flows which relate to assets, so not every commodity
    /// in the simulation will necessarily be represented.
    pub fn create_flow_map(&self) -> FlowMap {
        // The decision variables represent assets' activity levels, not commodity flows. We
        // multiply this value by the flow coeffs to get commodity flows.
        let mut flows = FlowMap::new();
        for (asset, time_slice, activity) in self.iter_activity_for_existing() {
            for flow in asset.iter_flows() {
                let flow_key = (asset.clone(), flow.commodity.id.clone(), time_slice.clone());
                let flow_value = activity * flow.coeff;
                flows.insert(flow_key, flow_value);
            }
        }

        flows
    }

    /// Activity for each existing asset
    pub fn iter_activity(&self) -> impl Iterator<Item = (&AssetRef, &TimeSliceID, Activity)> {
        self.variables
            .asset_var_keys()
            .zip(self.solution.columns())
            .map(|((asset, time_slice), activity)| (asset, time_slice, Activity(*activity)))
    }

    /// Activity for each existing asset
    fn iter_activity_for_existing(
        &self,
    ) -> impl Iterator<Item = (&AssetRef, &TimeSliceID, Activity)> {
        self.zip_var_keys_with_output(
            &self.variables.existing_asset_var_idx,
            self.solution.columns(),
        )
    }

    /// Iterate over unmet demand
    pub fn iter_unmet_demand(
        &self,
    ) -> impl Iterator<Item = (&CommodityID, &RegionID, &TimeSliceID, Flow)> {
        self.variables
            .unmet_demand_vars
            .keys()
            .zip(self.solution.columns()[self.variables.unmet_demand_var_idx.clone()].iter())
            .map(|((commodity_id, region_id, time_slice), flow)| {
                (commodity_id, region_id, time_slice, Flow(*flow))
            })
    }

    /// Keys and dual values for commodity balance constraints.
    pub fn iter_commodity_balance_duals(
        &self,
    ) -> impl Iterator<Item = (&CommodityID, &RegionID, &TimeSliceID, MoneyPerFlow)> {
        // Each commodity balance constraint applies to a particular time slice
        // selection (depending on time slice level). Where this covers multiple time slices,
        // we return the same dual for each individual time slice.
        self.constraint_keys
            .commodity_balance_keys
            .zip_duals(self.solution.dual_rows())
            .flat_map(|((commodity_id, region_id, ts_selection), price)| {
                ts_selection
                    .iter(self.time_slice_info)
                    .map(move |(ts, _)| (commodity_id, region_id, ts, price))
            })
    }

    /// Keys and dual values for activity constraints.
    pub fn iter_activity_duals(
        &self,
    ) -> impl Iterator<Item = (&AssetRef, &TimeSliceID, MoneyPerActivity)> {
        self.constraint_keys
            .activity_keys
            .zip_duals(self.solution.dual_rows())
            .map(|((asset, time_slice), dual)| (asset, time_slice, dual))
    }

    /// Keys and values for column duals.
    pub fn iter_column_duals(
        &self,
    ) -> impl Iterator<Item = (&AssetRef, &TimeSliceID, MoneyPerActivity)> {
        self.variables
            .asset_var_keys()
            .zip(self.solution.dual_columns())
            .map(|((asset, time_slice), dual)| (asset, time_slice, MoneyPerActivity(*dual)))
    }

    /// Zip a subset of keys in the variable map with a subset of the given output variable.
    ///
    /// # Arguments
    ///
    /// * `variable_idx` - The subset of variables to look at
    /// * `output` - The output variable of interest
    fn zip_var_keys_with_output<'a, T: UnitType>(
        &'a self,
        variable_idx: &Range<usize>,
        output: &'a [f64],
    ) -> impl Iterator<Item = (&'a AssetRef, &'a TimeSliceID, T)> + use<'a, T> {
        let keys = self.variables.asset_var_keys().skip(variable_idx.start);
        assert!(keys.len() >= variable_idx.len());

        keys.zip(output[variable_idx.clone()].iter())
            .map(|((asset, time_slice), value)| (asset, time_slice, T::new(*value)))
    }
}

/// Defines the possible errors that can occur when running the solver
#[derive(Debug, Clone)]
pub enum ModelError {
    /// The model definition is incoherent.
    ///
    /// Users should not be able to trigger this error.
    Incoherent(HighsStatus),
    /// An optimal solution could not be found
    NonOptimal(HighsModelStatus),
}

impl fmt::Display for ModelError {
    fn fmt(&self, f: &mut fmt::Formatter<'_>) -> fmt::Result {
        match self {
            ModelError::Incoherent(status) => write!(f, "Incoherent model: {status:?}"),
            ModelError::NonOptimal(status) => {
                write!(f, "Could not find optimal result: {status:?}")
            }
        }
    }
}

impl Error for ModelError {}

/// Try to solve the model, returning an error if the model is incoherent or result is non-optimal
pub fn solve_optimal(model: highs::Model) -> Result<highs::SolvedModel, ModelError> {
    let solved = model.try_solve().map_err(ModelError::Incoherent)?;

    match solved.status() {
        HighsModelStatus::Optimal => Ok(solved),
        status => Err(ModelError::NonOptimal(status)),
    }
}

/// Sanity check for input prices.
///
/// Input prices should only be provided for commodities for which there will be no commodity
/// balance constraint.
fn check_input_prices(input_prices: &CommodityPrices, markets: &[(CommodityID, RegionID)]) {
    let markets_set: HashSet<_> = markets.iter().collect();
    let has_prices_for_market_subset = input_prices.keys().any(|(commodity_id, region_id, _)| {
        markets_set.contains(&(commodity_id.clone(), region_id.clone()))
    });
    assert!(
        !has_prices_for_market_subset,
        "Input prices were included for commodities that are being modelled, which is not allowed."
    );
}

/// Provides the interface for running the dispatch optimisation.
///
/// The caller can allow the dispatch run to return without error when demand is not met by calling
/// the `with_unmet_demand_allowed` method.
///
/// For a detailed description, please see the [dispatch optimisation formulation][1].
///
/// [1]: https://energysystemsmodellinglab.github.io/MUSE2/model/dispatch_optimisation.html
pub struct DispatchRun<'model, 'run> {
    model: &'model Model,
    existing_assets: &'run [AssetRef],
    candidate_assets: &'run [AssetRef],
<<<<<<< HEAD
    markets_to_balance: &'run [MarketID],
    markets_to_allow_unmet_demand: &'run [MarketID],
=======
    markets_to_balance: &'run [(CommodityID, RegionID)],
>>>>>>> 905ebf64
    input_prices: Option<&'run CommodityPrices>,
    year: u32,
}

impl<'model, 'run> DispatchRun<'model, 'run> {
    /// Create a new [`DispatchRun`] for the specified model and assets for a given year
    pub fn new(model: &'model Model, assets: &'run [AssetRef], year: u32) -> Self {
        Self {
            model,
            existing_assets: assets,
            candidate_assets: &[],
            markets_to_balance: &[],
            markets_to_allow_unmet_demand: &[],
            input_prices: None,
            year,
        }
    }

    /// Include the specified candidate assets in the dispatch run
    pub fn with_candidates(self, candidate_assets: &'run [AssetRef]) -> Self {
        Self {
            candidate_assets,
            ..self
        }
    }

    /// Only apply commodity balance constraints to the specified subset of markets
<<<<<<< HEAD
    pub fn with_market_balance_subset(self, markets: &'run [MarketID]) -> Self {
=======
    pub fn with_market_subset(self, markets: &'run [(CommodityID, RegionID)]) -> Self {
>>>>>>> 905ebf64
        assert!(!markets.is_empty());

        Self {
            markets_to_balance: markets,
            ..self
        }
    }

    /// Explicitly provide prices for certain input commodities
    pub fn with_input_prices(self, input_prices: &'run CommodityPrices) -> Self {
        Self {
            input_prices: Some(input_prices),
            ..self
        }
    }

    /// Allow unmet demand variables for the specified subset of markets
    pub fn with_unmet_demand_vars(self, markets: &'run [MarketID]) -> Self {
        Self {
            markets_to_allow_unmet_demand: markets,
            ..self
        }
    }

    /// Perform the dispatch optimisation.
    ///
    /// # Arguments
    ///
    /// * `run_description` - Which dispatch run for the current year this is
    /// * `writer` - For saving output data
    ///
    /// # Returns
    ///
    /// A solution containing new commodity flows for assets and prices for (some) commodities or an
    /// error.
    pub fn run(self, run_description: &str, writer: &mut DataWriter) -> Result<Solution<'model>> {
        let solution = self.run_no_save()?;
        writer.write_dispatch_debug_info(self.year, run_description, &solution)?;
        Ok(solution)
    }

    /// Run dispatch without saving the results.
    ///
    /// This is an internal function as callers always want to save results.
    fn run_no_save(&self) -> Result<Solution<'model>> {
        // If the user provided no markets to balance, we all use of them
        let all_markets: Vec<_>;
        let markets_to_balance = if self.markets_to_balance.is_empty() {
            all_markets = self.model.iter_markets().collect();
            &all_markets
        } else {
            self.markets_to_balance
        };
        if let Some(input_prices) = self.input_prices {
            check_input_prices(input_prices, markets_to_balance);
        }

        // Try running dispatch. If it fails because the model is infeasible, it is likely that this
        // is due to unmet demand, in this case, we rerun dispatch including with unmet demand
        // variables for all markets so we can report the offending markets to users
        match self.run_internal(markets_to_balance, self.markets_to_allow_unmet_demand) {
            Ok(solution) => Ok(solution),
            Err(ModelError::NonOptimal(HighsModelStatus::Infeasible)) => {
                let markets = self
                    .get_markets_with_unmet_demand(markets_to_balance)
                    .expect("Failed to run dispatch to calculate unmet demand");

                ensure!(
                    !markets.is_empty(),
                    "Model is infeasible, but there was no unmet demand"
                );

                bail!(
                    "The solver has indicated that the problem is infeasible, probably because \
                    the supplied assets could not meet the required demand. Demand was not met \
                    for the following markets: {}",
                    format_items_with_cap(markets)
                )
            }
            Err(err) => Err(err)?,
        }
    }

    /// Run dispatch to diagnose which markets have unmet demand
    fn get_markets_with_unmet_demand(
        &self,
<<<<<<< HEAD
        markets_to_balance: &[MarketID],
    ) -> Result<IndexSet<MarketID>> {
        // Run dispatch including unmet demand variables for all markets being balanced
        let solution = self.run_internal(markets_to_balance, markets_to_balance)?;

        // Collect markets with unmet demand
=======
        markets: &[(CommodityID, RegionID)],
    ) -> Result<Solution<'model>, ModelError> {
        self.run_internal(markets, /*allow_unmet_demand=*/ false)
    }

    /// Run dispatch to diagnose which markets have unmet demand
    fn get_markets_with_unmet_demand(
        &self,
        markets: &[(CommodityID, RegionID)],
    ) -> Result<IndexSet<(CommodityID, RegionID)>> {
        let solution = self.run_internal(markets, /*allow_unmet_demand=*/ true)?;
>>>>>>> 905ebf64
        Ok(solution
            .iter_unmet_demand()
            .filter(|(_, _, _, flow)| *flow > Flow(0.0))
            .map(|(commodity_id, region_id, _, _)| (commodity_id.clone(), region_id.clone()))
            .collect())
    }

    /// Run dispatch to balance the specified markets, allowing unmet demand for a subset of these
    fn run_internal(
        &self,
<<<<<<< HEAD
        markets_to_balance: &[MarketID],
        markets_to_allow_unmet_demand: &[MarketID],
=======
        markets: &[(CommodityID, RegionID)],
        allow_unmet_demand: bool,
>>>>>>> 905ebf64
    ) -> Result<Solution<'model>, ModelError> {
        // Set up problem
        let mut problem = Problem::default();
        let mut variables = VariableMap::new_with_asset_vars(
            &mut problem,
            self.model,
            self.input_prices,
            self.existing_assets,
            self.candidate_assets,
            self.year,
        );

        // Check that markets_to_allow_unmet_demand is a subset of markets_to_balance
        for market in markets_to_allow_unmet_demand {
            assert!(
                markets_to_balance.contains(market),
                "markets_to_allow_unmet_demand must be a subset of markets_to_balance. \
                 Offending market: {market:?}"
            );
        }

        // Add variables representing unmet demand
        if !markets_to_allow_unmet_demand.is_empty() {
            variables.add_unmet_demand_variables(
                &mut problem,
                self.model,
                markets_to_allow_unmet_demand,
            );
        }

        // Add constraints
        let all_assets = chain(self.existing_assets.iter(), self.candidate_assets.iter());
        let constraint_keys = add_asset_constraints(
            &mut problem,
            &variables,
            self.model,
            &all_assets,
            markets_to_balance,
            markets_to_allow_unmet_demand,
            self.year,
        );

        // Solve model
        let solution = solve_optimal(problem.optimise(Sense::Minimise))?;

        let objective_value = Money(solution.objective_value());
        debug!("Objective value: {objective_value}");

        Ok(Solution {
            solution: solution.get_solution(),
            variables,
            time_slice_info: &self.model.time_slice_info,
            constraint_keys,
            objective_value,
        })
    }
}

/// Add variables to the optimisation problem.
///
/// # Arguments
///
/// * `problem` - The optimisation problem
/// * `variables` - The map of asset variables
/// * `time_slice_info` - Information about assets
/// * `input_prices` - Optional explicit prices for input commodities
/// * `assets` - Assets to include
/// * `year` - Current milestone year
fn add_asset_variables(
    problem: &mut Problem,
    variables: &mut AssetVariableMap,
    time_slice_info: &TimeSliceInfo,
    input_prices: Option<&CommodityPrices>,
    assets: &[AssetRef],
    year: u32,
) -> Range<usize> {
    // This line **must** come before we add more variables
    let start = problem.num_cols();

    for (asset, time_slice) in iproduct!(assets.iter(), time_slice_info.iter_ids()) {
        let coeff = calculate_cost_coefficient(asset, year, time_slice, input_prices);
        let var = problem.add_column(coeff.value(), 0.0..);
        let key = (asset.clone(), time_slice.clone());
        let existing = variables.insert(key, var).is_some();
        assert!(!existing, "Duplicate entry for var");
    }

    start..problem.num_cols()
}

/// Calculate the cost coefficient for a decision variable.
///
/// Normally, the cost coefficient is the same as the asset's operating costs for the given year and
/// time slice. If `input_prices` is provided then those prices are added to the flow costs for the
/// relevant commodities, if they are input flows for the asset.
///
/// # Arguments
///
/// * `asset` - The asset to calculate the coefficient for
/// * `year` - The current milestone year
/// * `time_slice` - The time slice to which this coefficient applies
/// * `input_prices` - Optional map of prices to include for input commodities
///
/// # Returns
///
/// The cost coefficient to be used for the relevant decision variable.
fn calculate_cost_coefficient(
    asset: &Asset,
    year: u32,
    time_slice: &TimeSliceID,
    input_prices: Option<&CommodityPrices>,
) -> MoneyPerActivity {
    let opex = asset.get_operating_cost(year, time_slice);
    let input_cost = input_prices
        .map(|prices| asset.get_input_cost_from_prices(prices, time_slice))
        .unwrap_or_default();
    opex + input_cost
}<|MERGE_RESOLUTION|>--- conflicted
+++ resolved
@@ -105,21 +105,12 @@
     ///
     /// * `problem` - The optimisation problem
     /// * `model` - The model
-<<<<<<< HEAD
-    /// * `markets_to_allow_unmet_demand` - The subset of markets (commodity/region combinations)
-    ///   to assign unmet demand variables to
-=======
-    /// * `markets` - The subset of markets the problem is being run for
->>>>>>> 905ebf64
+    /// * `markets_to_allow_unmet_demand` - The subset of markets to assign unmet demand variables to
     fn add_unmet_demand_variables(
         &mut self,
         problem: &mut Problem,
         model: &Model,
-<<<<<<< HEAD
-        markets_to_allow_unmet_demand: &[MarketID],
-=======
-        markets: &[(CommodityID, RegionID)],
->>>>>>> 905ebf64
+        markets_to_allow_unmet_demand: &[(CommodityID, RegionID)],
     ) {
         assert!(!markets_to_allow_unmet_demand.is_empty());
 
@@ -129,26 +120,15 @@
         // Add variables
         let voll = model.parameters.value_of_lost_load;
         self.unmet_demand_vars.extend(
-<<<<<<< HEAD
             iproduct!(
                 markets_to_allow_unmet_demand.iter(),
                 model.time_slice_info.iter_ids()
             )
-            .map(|(market, time_slice)| {
-                let key = (market.clone(), time_slice.clone());
+            .map(|((commodity_id, region_id), time_slice)| {
+                let key = (commodity_id.clone(), region_id.clone(), time_slice.clone());
                 let var = problem.add_column(voll.value(), 0.0..);
-
                 (key, var)
             }),
-=======
-            iproduct!(markets.iter(), model.time_slice_info.iter_ids()).map(
-                |((commodity_id, region_id), time_slice)| {
-                    let key = (commodity_id.clone(), region_id.clone(), time_slice.clone());
-                    let var = problem.add_column(voll.value(), 0.0..);
-                    (key, var)
-                },
-            ),
->>>>>>> 905ebf64
         );
 
         self.unmet_demand_var_idx = start..problem.num_cols();
@@ -369,12 +349,8 @@
     model: &'model Model,
     existing_assets: &'run [AssetRef],
     candidate_assets: &'run [AssetRef],
-<<<<<<< HEAD
-    markets_to_balance: &'run [MarketID],
-    markets_to_allow_unmet_demand: &'run [MarketID],
-=======
     markets_to_balance: &'run [(CommodityID, RegionID)],
->>>>>>> 905ebf64
+    markets_to_allow_unmet_demand: &'run [(CommodityID, RegionID)],
     input_prices: Option<&'run CommodityPrices>,
     year: u32,
 }
@@ -402,11 +378,7 @@
     }
 
     /// Only apply commodity balance constraints to the specified subset of markets
-<<<<<<< HEAD
-    pub fn with_market_balance_subset(self, markets: &'run [MarketID]) -> Self {
-=======
-    pub fn with_market_subset(self, markets: &'run [(CommodityID, RegionID)]) -> Self {
->>>>>>> 905ebf64
+    pub fn with_market_balance_subset(self, markets: &'run [(CommodityID, RegionID)]) -> Self {
         assert!(!markets.is_empty());
 
         Self {
@@ -424,7 +396,7 @@
     }
 
     /// Allow unmet demand variables for the specified subset of markets
-    pub fn with_unmet_demand_vars(self, markets: &'run [MarketID]) -> Self {
+    pub fn with_unmet_demand_vars(self, markets: &'run [(CommodityID, RegionID)]) -> Self {
         Self {
             markets_to_allow_unmet_demand: markets,
             ..self
@@ -493,26 +465,12 @@
     /// Run dispatch to diagnose which markets have unmet demand
     fn get_markets_with_unmet_demand(
         &self,
-<<<<<<< HEAD
-        markets_to_balance: &[MarketID],
-    ) -> Result<IndexSet<MarketID>> {
+        markets_to_balance: &[(CommodityID, RegionID)],
+    ) -> Result<IndexSet<(CommodityID, RegionID)>> {
         // Run dispatch including unmet demand variables for all markets being balanced
         let solution = self.run_internal(markets_to_balance, markets_to_balance)?;
 
         // Collect markets with unmet demand
-=======
-        markets: &[(CommodityID, RegionID)],
-    ) -> Result<Solution<'model>, ModelError> {
-        self.run_internal(markets, /*allow_unmet_demand=*/ false)
-    }
-
-    /// Run dispatch to diagnose which markets have unmet demand
-    fn get_markets_with_unmet_demand(
-        &self,
-        markets: &[(CommodityID, RegionID)],
-    ) -> Result<IndexSet<(CommodityID, RegionID)>> {
-        let solution = self.run_internal(markets, /*allow_unmet_demand=*/ true)?;
->>>>>>> 905ebf64
         Ok(solution
             .iter_unmet_demand()
             .filter(|(_, _, _, flow)| *flow > Flow(0.0))
@@ -523,13 +481,8 @@
     /// Run dispatch to balance the specified markets, allowing unmet demand for a subset of these
     fn run_internal(
         &self,
-<<<<<<< HEAD
-        markets_to_balance: &[MarketID],
-        markets_to_allow_unmet_demand: &[MarketID],
-=======
-        markets: &[(CommodityID, RegionID)],
-        allow_unmet_demand: bool,
->>>>>>> 905ebf64
+        markets_to_balance: &[(CommodityID, RegionID)],
+        markets_to_allow_unmet_demand: &[(CommodityID, RegionID)],
     ) -> Result<Solution<'model>, ModelError> {
         // Set up problem
         let mut problem = Problem::default();
