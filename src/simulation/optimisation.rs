//! Code for performing dispatch optimisation.
//!
//! This is used to calculate commodity flows and prices.
use crate::asset::{Asset, AssetRef};
use crate::commodity::CommodityID;
use crate::input::format_items_with_cap;
use crate::model::Model;
use crate::output::DataWriter;
use crate::region::RegionID;
use crate::simulation::CommodityPrices;
use crate::time_slice::{TimeSliceID, TimeSliceInfo};
use crate::units::{Activity, Flow, Money, MoneyPerActivity, MoneyPerFlow, UnitType};
use anyhow::{Result, bail};
use highs::{HighsModelStatus, HighsStatus, RowProblem as Problem, Sense};
use indexmap::{IndexMap, IndexSet};
use itertools::{chain, iproduct};
use log::debug;
use std::collections::HashSet;
use std::error::Error;
use std::fmt;
use std::ops::Range;

mod constraints;
use constraints::{ConstraintKeys, add_asset_constraints};

/// A map of commodity flows calculated during the optimisation
pub type FlowMap = IndexMap<(AssetRef, CommodityID, TimeSliceID), Flow>;

/// A decision variable in the optimisation
///
/// Note that this type does **not** include the value of the variable; it just refers to a
/// particular column of the problem.
type Variable = highs::Col;

/// The map of variables related to assets
type AssetVariableMap = IndexMap<(AssetRef, TimeSliceID), Variable>;

/// Variables representing unmet demand for a given market
type UnmetDemandVariableMap = IndexMap<(CommodityID, RegionID, TimeSliceID), Variable>;

/// A map for easy lookup of variables in the problem.
///
/// The entries are ordered (see [`IndexMap`]).
///
/// We use this data structure for two things:
///
/// 1. In order define constraints for the optimisation
/// 2. To keep track of the combination of parameters that each variable corresponds to, for when we
///    are reading the results of the optimisation.
pub struct VariableMap {
    asset_vars: AssetVariableMap,
    existing_asset_var_idx: Range<usize>,
    unmet_demand_vars: UnmetDemandVariableMap,
    unmet_demand_var_idx: Range<usize>,
}

impl VariableMap {
    /// Create a new [`VariableMap`] and add variables to the problem
    ///
    /// # Arguments
    ///
    /// * `problem` - The optimisation problem
    /// * `model` - The model
    /// * `input_prices` - Optional explicit prices for input commodities
    /// * `existing_assets` - The asset pool
    /// * `candidate_assets` - Candidate assets for inclusion in active pool
    /// * `year` - Current milestone year
    fn new_with_asset_vars(
        problem: &mut Problem,
        model: &Model,
        input_prices: Option<&CommodityPrices>,
        existing_assets: &[AssetRef],
        candidate_assets: &[AssetRef],
        year: u32,
    ) -> Self {
        let mut asset_vars = AssetVariableMap::new();
        let existing_asset_var_idx = add_asset_variables(
            problem,
            &mut asset_vars,
            &model.time_slice_info,
            input_prices,
            existing_assets,
            year,
        );
        add_asset_variables(
            problem,
            &mut asset_vars,
            &model.time_slice_info,
            input_prices,
            candidate_assets,
            year,
        );

        Self {
            asset_vars,
            existing_asset_var_idx,
            unmet_demand_vars: UnmetDemandVariableMap::default(),
            unmet_demand_var_idx: Range::default(),
        }
    }

    /// Add unmet demand variables to the map and the problem
    ///
    /// # Arguments
    ///
    /// * `problem` - The optimisation problem
    /// * `model` - The model
    /// * `markets_to_allow_unmet_demand` - The subset of markets to assign unmet demand variables to
    fn add_unmet_demand_variables(
        &mut self,
        problem: &mut Problem,
        model: &Model,
        markets_to_allow_unmet_demand: &[(CommodityID, RegionID)],
    ) {
        assert!(!markets_to_allow_unmet_demand.is_empty());

        // This line **must** come before we add more variables
        let start = problem.num_cols();

        // Add variables
        let voll = model.parameters.value_of_lost_load;
        self.unmet_demand_vars.extend(
            iproduct!(
                markets_to_allow_unmet_demand.iter(),
                model.time_slice_info.iter_ids()
            )
            .map(|((commodity_id, region_id), time_slice)| {
                let key = (commodity_id.clone(), region_id.clone(), time_slice.clone());
                let var = problem.add_column(voll.value(), 0.0..);
                (key, var)
            }),
        );

        self.unmet_demand_var_idx = start..problem.num_cols();
    }

    /// Get the asset [`Variable`] corresponding to the given parameters.
    fn get_asset_var(&self, asset: &AssetRef, time_slice: &TimeSliceID) -> Variable {
        let key = (asset.clone(), time_slice.clone());

        *self
            .asset_vars
            .get(&key)
            .expect("No asset variable found for given params")
    }

    /// Get the unmet demand [`Variable`] corresponding to the given parameters.
    fn get_unmet_demand_var(
        &self,
        commodity_id: &CommodityID,
        region_id: &RegionID,
        time_slice: &TimeSliceID,
    ) -> Variable {
        *self
            .unmet_demand_vars
            .get(&(commodity_id.clone(), region_id.clone(), time_slice.clone()))
            .expect("No unmet demand variable for given params")
    }

    /// Iterate over the asset variables
    fn iter_asset_vars(&self) -> impl Iterator<Item = (&AssetRef, &TimeSliceID, Variable)> {
        self.asset_vars
            .iter()
            .map(|((asset, time_slice), var)| (asset, time_slice, *var))
    }

    /// Iterate over the keys for asset variables
    fn asset_var_keys(&self) -> indexmap::map::Keys<'_, (AssetRef, TimeSliceID), Variable> {
        self.asset_vars.keys()
    }
}

/// The solution to the dispatch optimisation problem
#[allow(clippy::struct_field_names)]
pub struct Solution<'a> {
    solution: highs::Solution,
    variables: VariableMap,
    time_slice_info: &'a TimeSliceInfo,
    constraint_keys: ConstraintKeys,
    /// The objective value for the solution
    pub objective_value: Money,
}

impl Solution<'_> {
    /// Create a map of commodity flows for each asset's coeffs at every time slice.
    ///
    /// Note that this only includes commodity flows which relate to assets, so not every commodity
    /// in the simulation will necessarily be represented.
    pub fn create_flow_map(&self) -> FlowMap {
        // The decision variables represent assets' activity levels, not commodity flows. We
        // multiply this value by the flow coeffs to get commodity flows.
        let mut flows = FlowMap::new();
        for (asset, time_slice, activity) in self.iter_activity_for_existing() {
            for flow in asset.iter_flows() {
                let flow_key = (asset.clone(), flow.commodity.id.clone(), time_slice.clone());
                let flow_value = activity * flow.coeff;
                flows.insert(flow_key, flow_value);
            }
        }

        flows
    }

    /// Activity for each existing asset
    pub fn iter_activity(&self) -> impl Iterator<Item = (&AssetRef, &TimeSliceID, Activity)> {
        self.variables
            .asset_var_keys()
            .zip(self.solution.columns())
            .map(|((asset, time_slice), activity)| (asset, time_slice, Activity(*activity)))
    }

    /// Activity for each existing asset
    fn iter_activity_for_existing(
        &self,
    ) -> impl Iterator<Item = (&AssetRef, &TimeSliceID, Activity)> {
        self.zip_var_keys_with_output(
            &self.variables.existing_asset_var_idx,
            self.solution.columns(),
        )
    }

    /// Iterate over unmet demand
    pub fn iter_unmet_demand(
        &self,
    ) -> impl Iterator<Item = (&CommodityID, &RegionID, &TimeSliceID, Flow)> {
        self.variables
            .unmet_demand_vars
            .keys()
            .zip(self.solution.columns()[self.variables.unmet_demand_var_idx.clone()].iter())
            .map(|((commodity_id, region_id, time_slice), flow)| {
                (commodity_id, region_id, time_slice, Flow(*flow))
            })
    }

    /// Keys and dual values for commodity balance constraints.
    pub fn iter_commodity_balance_duals(
        &self,
    ) -> impl Iterator<Item = (&CommodityID, &RegionID, &TimeSliceID, MoneyPerFlow)> {
        // Each commodity balance constraint applies to a particular time slice
        // selection (depending on time slice level). Where this covers multiple time slices,
        // we return the same dual for each individual time slice.
        self.constraint_keys
            .commodity_balance_keys
            .zip_duals(self.solution.dual_rows())
            .flat_map(|((commodity_id, region_id, ts_selection), price)| {
                ts_selection
                    .iter(self.time_slice_info)
                    .map(move |(ts, _)| (commodity_id, region_id, ts, price))
            })
    }

    /// Keys and dual values for activity constraints.
    pub fn iter_activity_duals(
        &self,
    ) -> impl Iterator<Item = (&AssetRef, &TimeSliceID, MoneyPerActivity)> {
        self.constraint_keys
            .activity_keys
            .zip_duals(self.solution.dual_rows())
            .map(|((asset, time_slice), dual)| (asset, time_slice, dual))
    }

    /// Keys and values for column duals.
    pub fn iter_column_duals(
        &self,
    ) -> impl Iterator<Item = (&AssetRef, &TimeSliceID, MoneyPerActivity)> {
        self.variables
            .asset_var_keys()
            .zip(self.solution.dual_columns())
            .map(|((asset, time_slice), dual)| (asset, time_slice, MoneyPerActivity(*dual)))
    }

    /// Zip a subset of keys in the variable map with a subset of the given output variable.
    ///
    /// # Arguments
    ///
    /// * `variable_idx` - The subset of variables to look at
    /// * `output` - The output variable of interest
    fn zip_var_keys_with_output<'a, T: UnitType>(
        &'a self,
        variable_idx: &Range<usize>,
        output: &'a [f64],
    ) -> impl Iterator<Item = (&'a AssetRef, &'a TimeSliceID, T)> + use<'a, T> {
        let keys = self.variables.asset_var_keys().skip(variable_idx.start);
        assert!(keys.len() >= variable_idx.len());

        keys.zip(output[variable_idx.clone()].iter())
            .map(|((asset, time_slice), value)| (asset, time_slice, T::new(*value)))
    }
}

/// Defines the possible errors that can occur when running the solver
#[derive(Debug, Clone)]
pub enum ModelError {
    /// The model definition is incoherent.
    ///
    /// Users should not be able to trigger this error.
    Incoherent(HighsStatus),
    /// An optimal solution could not be found
    NonOptimal(HighsModelStatus),
}

impl fmt::Display for ModelError {
    fn fmt(&self, f: &mut fmt::Formatter<'_>) -> fmt::Result {
        match self {
            ModelError::Incoherent(status) => write!(f, "Incoherent model: {status:?}"),
            ModelError::NonOptimal(status) => {
                write!(f, "Could not find optimal result: {status:?}")
            }
        }
    }
}

impl Error for ModelError {}

/// Try to solve the model, returning an error if the model is incoherent or result is non-optimal
pub fn solve_optimal(model: highs::Model) -> Result<highs::SolvedModel, ModelError> {
    let solved = model.try_solve().map_err(ModelError::Incoherent)?;

    match solved.status() {
        HighsModelStatus::Optimal => Ok(solved),
        status => Err(ModelError::NonOptimal(status)),
    }
}

/// Sanity check for input prices.
///
/// Input prices should only be provided for commodities for which there will be no commodity
/// balance constraint.
fn check_input_prices(input_prices: &CommodityPrices, markets: &[(CommodityID, RegionID)]) {
    let markets_set: HashSet<_> = markets.iter().collect();
    let has_prices_for_market_subset = input_prices.keys().any(|(commodity_id, region_id, _)| {
        markets_set.contains(&(commodity_id.clone(), region_id.clone()))
    });
    assert!(
        !has_prices_for_market_subset,
        "Input prices were included for commodities that are being modelled, which is not allowed."
    );
}

/// Provides the interface for running the dispatch optimisation.
///
/// The caller can allow the dispatch run to return without error when demand is not met by calling
/// the `with_unmet_demand_allowed` method.
///
/// For a detailed description, please see the [dispatch optimisation formulation][1].
///
/// [1]: https://energysystemsmodellinglab.github.io/MUSE2/model/dispatch_optimisation.html
pub struct DispatchRun<'model, 'run> {
    model: &'model Model,
    existing_assets: &'run [AssetRef],
    candidate_assets: &'run [AssetRef],
    markets_to_balance: &'run [(CommodityID, RegionID)],
    markets_to_allow_unmet_demand: &'run [(CommodityID, RegionID)],
    input_prices: Option<&'run CommodityPrices>,
    year: u32,
}

impl<'model, 'run> DispatchRun<'model, 'run> {
    /// Create a new [`DispatchRun`] for the specified model and assets for a given year
    pub fn new(model: &'model Model, assets: &'run [AssetRef], year: u32) -> Self {
        Self {
            model,
            existing_assets: assets,
            candidate_assets: &[],
            markets_to_balance: &[],
            markets_to_allow_unmet_demand: &[],
            input_prices: None,
            year,
        }
    }

    /// Include the specified candidate assets in the dispatch run
    pub fn with_candidates(self, candidate_assets: &'run [AssetRef]) -> Self {
        Self {
            candidate_assets,
            ..self
        }
    }

    /// Only apply commodity balance constraints to the specified subset of markets
    pub fn with_market_balance_subset(self, markets: &'run [(CommodityID, RegionID)]) -> Self {
        assert!(!markets.is_empty());

        Self {
            markets_to_balance: markets,
            ..self
        }
    }

    /// Explicitly provide prices for certain input commodities
    pub fn with_input_prices(self, input_prices: &'run CommodityPrices) -> Self {
        Self {
            input_prices: Some(input_prices),
            ..self
        }
    }

    /// Allow unmet demand variables for the specified subset of markets
    pub fn with_unmet_demand_vars(self, markets: &'run [(CommodityID, RegionID)]) -> Self {
        Self {
            markets_to_allow_unmet_demand: markets,
            ..self
        }
    }

    /// Perform the dispatch optimisation.
    ///
    /// # Arguments
    ///
    /// * `run_description` - Which dispatch run for the current year this is
    /// * `writer` - For saving output data
    ///
    /// # Returns
    ///
    /// A solution containing new commodity flows for assets and prices for (some) commodities or an
    /// error.
    pub fn run(self, run_description: &str, writer: &mut DataWriter) -> Result<Solution<'model>> {
        // If the user provided no markets to balance, we all use of them
        let all_markets: Vec<_>;
        let markets_to_balance = if self.markets_to_balance.is_empty() {
            all_markets = self.model.iter_markets().collect();
            &all_markets
        } else {
            self.markets_to_balance
        };
        if let Some(input_prices) = self.input_prices {
            check_input_prices(input_prices, markets_to_balance);
        }

        // Try running dispatch. If it fails because the model is infeasible, it is likely that this
        // is due to unmet demand, in this case, we rerun dispatch including with unmet demand
        // variables for all markets so we can report the offending markets to users
        match self.run_internal(markets_to_balance, self.markets_to_allow_unmet_demand) {
            Ok(solution) => {
                writer.write_dispatch_debug_info(self.year, run_description, &solution)?;
                Ok(solution)
            }
            Err(ModelError::NonOptimal(HighsModelStatus::Infeasible)) => {
                let solution = self.run_internal(markets_to_balance, markets_to_balance)?;
                writer.write_dispatch_debug_info(self.year, run_description, &solution)?;
                let markets_with_unmet_demand: IndexSet<String> = solution
                    .iter_unmet_demand()
                    .filter(|(_, _, flow)| *flow > Flow(0.0))
                    .map(|(market, _, _)| market.to_string())
                    .collect();
                bail!(
                    "The solver has indicated that the problem is infeasible, probably because \
                    the supplied assets could not meet the required demand. Demand was not met \
                    for the following markets: {}",
                    format_items_with_cap(markets_with_unmet_demand)
                )
            }
            Err(err) => Err(err)?,
        }
    }

<<<<<<< HEAD
=======
    /// Run dispatch to diagnose which markets have unmet demand
    fn get_markets_with_unmet_demand(
        &self,
        markets_to_balance: &[(CommodityID, RegionID)],
    ) -> Result<IndexSet<(CommodityID, RegionID)>> {
        // Run dispatch including unmet demand variables for all markets being balanced
        let solution = self.run_internal(markets_to_balance, markets_to_balance)?;

        // Collect markets with unmet demand
        Ok(solution
            .iter_unmet_demand()
            .filter(|(_, _, _, flow)| *flow > Flow(0.0))
            .map(|(commodity_id, region_id, _, _)| (commodity_id.clone(), region_id.clone()))
            .collect())
    }

>>>>>>> f6389045
    /// Run dispatch to balance the specified markets, allowing unmet demand for a subset of these
    fn run_internal(
        &self,
        markets_to_balance: &[(CommodityID, RegionID)],
        markets_to_allow_unmet_demand: &[(CommodityID, RegionID)],
    ) -> Result<Solution<'model>, ModelError> {
        // Set up problem
        let mut problem = Problem::default();
        let mut variables = VariableMap::new_with_asset_vars(
            &mut problem,
            self.model,
            self.input_prices,
            self.existing_assets,
            self.candidate_assets,
            self.year,
        );

        // Check that markets_to_allow_unmet_demand is a subset of markets_to_balance
        for market in markets_to_allow_unmet_demand {
            assert!(
                markets_to_balance.contains(market),
                "markets_to_allow_unmet_demand must be a subset of markets_to_balance. \
                 Offending market: {market:?}"
            );
        }

        // Add variables representing unmet demand
        if !markets_to_allow_unmet_demand.is_empty() {
            variables.add_unmet_demand_variables(
                &mut problem,
                self.model,
                markets_to_allow_unmet_demand,
            );
        }

        // Add constraints
        let all_assets = chain(self.existing_assets.iter(), self.candidate_assets.iter());
        let constraint_keys = add_asset_constraints(
            &mut problem,
            &variables,
            self.model,
            &all_assets,
            markets_to_balance,
            markets_to_allow_unmet_demand,
            self.year,
        );

        // Solve model
        let solution = solve_optimal(problem.optimise(Sense::Minimise))?;

        let objective_value = Money(solution.objective_value());
        debug!("Objective value: {objective_value}");

        Ok(Solution {
            solution: solution.get_solution(),
            variables,
            time_slice_info: &self.model.time_slice_info,
            constraint_keys,
            objective_value,
        })
    }
}

/// Add variables to the optimisation problem.
///
/// # Arguments
///
/// * `problem` - The optimisation problem
/// * `variables` - The map of asset variables
/// * `time_slice_info` - Information about assets
/// * `input_prices` - Optional explicit prices for input commodities
/// * `assets` - Assets to include
/// * `year` - Current milestone year
fn add_asset_variables(
    problem: &mut Problem,
    variables: &mut AssetVariableMap,
    time_slice_info: &TimeSliceInfo,
    input_prices: Option<&CommodityPrices>,
    assets: &[AssetRef],
    year: u32,
) -> Range<usize> {
    // This line **must** come before we add more variables
    let start = problem.num_cols();

    for (asset, time_slice) in iproduct!(assets.iter(), time_slice_info.iter_ids()) {
        let coeff = calculate_cost_coefficient(asset, year, time_slice, input_prices);
        let var = problem.add_column(coeff.value(), 0.0..);
        let key = (asset.clone(), time_slice.clone());
        let existing = variables.insert(key, var).is_some();
        assert!(!existing, "Duplicate entry for var");
    }

    start..problem.num_cols()
}

/// Calculate the cost coefficient for a decision variable.
///
/// Normally, the cost coefficient is the same as the asset's operating costs for the given year and
/// time slice. If `input_prices` is provided then those prices are added to the flow costs for the
/// relevant commodities, if they are input flows for the asset.
///
/// # Arguments
///
/// * `asset` - The asset to calculate the coefficient for
/// * `year` - The current milestone year
/// * `time_slice` - The time slice to which this coefficient applies
/// * `input_prices` - Optional map of prices to include for input commodities
///
/// # Returns
///
/// The cost coefficient to be used for the relevant decision variable.
fn calculate_cost_coefficient(
    asset: &Asset,
    year: u32,
    time_slice: &TimeSliceID,
    input_prices: Option<&CommodityPrices>,
) -> MoneyPerActivity {
    let opex = asset.get_operating_cost(year, time_slice);
    let input_cost = input_prices
        .map(|prices| asset.get_input_cost_from_prices(prices, time_slice))
        .unwrap_or_default();
    opex + input_cost
}<|MERGE_RESOLUTION|>--- conflicted
+++ resolved
@@ -440,8 +440,8 @@
                 writer.write_dispatch_debug_info(self.year, run_description, &solution)?;
                 let markets_with_unmet_demand: IndexSet<String> = solution
                     .iter_unmet_demand()
-                    .filter(|(_, _, flow)| *flow > Flow(0.0))
-                    .map(|(market, _, _)| market.to_string())
+                    .filter(|(_, _, _, flow)| *flow > Flow(0.0))
+                    .map(|(commodity_id, region_id, _, _)| format!("{commodity_id}|{region_id}"))
                     .collect();
                 bail!(
                     "The solver has indicated that the problem is infeasible, probably because \
@@ -454,25 +454,6 @@
         }
     }
 
-<<<<<<< HEAD
-=======
-    /// Run dispatch to diagnose which markets have unmet demand
-    fn get_markets_with_unmet_demand(
-        &self,
-        markets_to_balance: &[(CommodityID, RegionID)],
-    ) -> Result<IndexSet<(CommodityID, RegionID)>> {
-        // Run dispatch including unmet demand variables for all markets being balanced
-        let solution = self.run_internal(markets_to_balance, markets_to_balance)?;
-
-        // Collect markets with unmet demand
-        Ok(solution
-            .iter_unmet_demand()
-            .filter(|(_, _, _, flow)| *flow > Flow(0.0))
-            .map(|(commodity_id, region_id, _, _)| (commodity_id.clone(), region_id.clone()))
-            .collect())
-    }
-
->>>>>>> f6389045
     /// Run dispatch to balance the specified markets, allowing unmet demand for a subset of these
     fn run_internal(
         &self,
