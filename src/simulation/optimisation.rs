--- conflicted
+++ resolved
@@ -1,12 +1,8 @@
 //! Code for performing dispatch optimisation.
 //!
 //! This is used to calculate commodity flows and prices.
-<<<<<<< HEAD
 use crate::agent::{Asset, AssetID, AssetPool};
-=======
-use crate::agent::{Asset, AssetPool};
 use crate::commodity::BalanceType;
->>>>>>> 2ce97308
 use crate::model::Model;
 use crate::process::ProcessFlow;
 use crate::time_slice::{TimeSliceID, TimeSliceInfo};
@@ -382,14 +378,13 @@
             parameter: process_param.clone(),
             regions: RegionSelection::All,
         });
-        let asset = Asset {
-            id: 0,
-            agent_id: "agent1".into(),
-            process: Rc::clone(&process),
-            region_id: "GBR".into(),
-            capacity: 1.0,
-            commission_year: 2010,
-        };
+        let asset = Asset::new(
+            "agent1".into(),
+            Rc::clone(&process),
+            "GBR".into(),
+            1.0,
+            2010,
+        );
 
         (asset, flow)
     }
