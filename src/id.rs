--- conflicted
+++ resolved
@@ -130,7 +130,15 @@
     define_id_methods!();
 }
 
-<<<<<<< HEAD
+impl<ID: IDLike, V> IDCollection<ID> for IndexMap<ID, V> {
+    fn get_id<T: Borrow<str> + Display + ?Sized>(&self, id: &T) -> Result<&ID> {
+        let (found, _) = self
+            .get_key_value(id.borrow())
+            .with_context(|| format!("Unknown ID {id} found"))?;
+        Ok(found)
+    }
+}
+
 #[cfg(test)]
 mod tests {
     use super::*;
@@ -164,13 +172,5 @@
     #[case(" ALL ")]
     fn test_deserialise_id_invalid(#[case] id: &str) {
         assert!(deserialise_id(id).is_err());
-=======
-impl<ID: IDLike, V> IDCollection<ID> for IndexMap<ID, V> {
-    fn get_id<T: Borrow<str> + Display + ?Sized>(&self, id: &T) -> Result<&ID> {
-        let (found, _) = self
-            .get_key_value(id.borrow())
-            .with_context(|| format!("Unknown ID {id} found"))?;
-        Ok(found)
->>>>>>> d1dfee1a
     }
 }