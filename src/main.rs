//! The main entry point for the `muse2` command-line tool.
use ::log::info;
use clap::{Arg, Command};
use muse2::log;
use muse2::model::Model;
use muse2::settings::Settings;
use std::path::PathBuf;

fn build_run_command() -> Command {
    Command::new("run")
        .about("Use 'muse2 run <MODEL_DIR>' to run a simulation")
        .arg(
            Arg::new("MODEL_DIR")
                .help("Path to the model directory")
                .required(true)
                .index(1)
                .value_parser(clap::value_parser!(PathBuf)),
        )
}

fn handle_run_command(sub_matches: &clap::ArgMatches) {
    let model_dir = sub_matches
        .get_one::<PathBuf>("MODEL_DIR")
        .expect("Required argument");

    // Read program settings
    let settings = Settings::from_path(model_dir).unwrap();

    // Set up logging
<<<<<<< HEAD
    log::init(settings.log_level.as_deref()).expect("Failed to initialize logging");
    log_panics::init();
=======
    log::init(settings.log_level.as_deref());
>>>>>>> 090c4257

    // Load and run model
    let model = Model::from_path(model_dir).unwrap();
    info!("Model loaded successfully.");
    muse2::run(&model);
}

fn main() {
    let cmd = Command::new(clap::crate_name!())
        .version(clap::crate_version!())
        .about(clap::crate_description!())
        .arg_required_else_help(true)
        .subcommand(build_run_command());

    let matches = cmd.get_matches();
    match matches.subcommand() {
        Some(("run", sub_matches)) => handle_run_command(sub_matches),
        _ => {
            std::process::exit(1);
        }
    }
}<|MERGE_RESOLUTION|>--- conflicted
+++ resolved
@@ -27,12 +27,7 @@
     let settings = Settings::from_path(model_dir).unwrap();
 
     // Set up logging
-<<<<<<< HEAD
     log::init(settings.log_level.as_deref()).expect("Failed to initialize logging");
-    log_panics::init();
-=======
-    log::init(settings.log_level.as_deref());
->>>>>>> 090c4257
 
     // Load and run model
     let model = Model::from_path(model_dir).unwrap();
