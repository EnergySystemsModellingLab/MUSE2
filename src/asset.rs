//! Assets are instances of a process which are owned and invested in by agents.
use crate::agent::AgentID;
use crate::commodity::Commodity;
use crate::process::Process;
use crate::region::RegionID;
use crate::time_slice::TimeSliceID;
use std::collections::HashSet;
use std::ops::RangeInclusive;
use std::rc::Rc;

/// A unique identifier for an asset
#[derive(Clone, Copy, Debug, Eq, Hash, Ord, PartialEq, PartialOrd)]
pub struct AssetID(u32);

impl AssetID {
    /// Sentinel value assigned to [`Asset`]s when they are initially created
    pub const INVALID: AssetID = AssetID(u32::MAX);
}

/// An asset controlled by an agent.
#[derive(Clone, Debug, PartialEq)]
pub struct Asset {
    /// A unique identifier for the asset
    pub id: AssetID,
    /// A unique identifier for the agent
    pub agent_id: AgentID,
    /// The [`Process`] that this asset corresponds to
    pub process: Rc<Process>,
    /// The region in which the asset is located
    pub region_id: RegionID,
    /// Capacity of asset
    pub capacity: f64,
    /// The year the asset comes online
    pub commission_year: u32,
}

impl Asset {
    /// Create a new [`Asset`].
    ///
    /// The `id` field is initially set to [`AssetID::INVALID`], but is changed to a unique value
    /// when the asset is stored in an [`AssetPool`].
    pub fn new(
        agent_id: AgentID,
        process: Rc<Process>,
        region_id: RegionID,
        capacity: f64,
        commission_year: u32,
    ) -> Self {
        Self {
            id: AssetID::INVALID,
            agent_id,
            process,
            region_id,
            capacity,
            commission_year,
        }
    }

    /// The last year in which this asset should be decommissioned
    pub fn decommission_year(&self) -> u32 {
        self.commission_year
            + self
                .process
                .parameter
                .get(&self.commission_year)
                .unwrap()
                .lifetime
    }

    /// Get the activity limits for this asset in a particular time slice
    pub fn get_activity_limits(&self, time_slice: &TimeSliceID) -> RangeInclusive<f64> {
        let limits = self.process.activity_limits.get(time_slice).unwrap();
        let max_act = self.maximum_activity();

        // Multiply the fractional capacity in self.process by this asset's actual capacity
        (max_act * limits.start())..=(max_act * limits.end())
    }

    /// Maximum activity for this asset in a year
    pub fn maximum_activity(&self) -> f64 {
        self.capacity
            * self
                .process
                .parameter
                .get(&self.commission_year)
                .unwrap()
                .capacity_to_activity
    }
}

/// A pool of [`Asset`]s
pub struct AssetPool {
    /// The pool of assets, both active and yet to be commissioned.
    ///
    /// Sorted in order of commission year.
    assets: Vec<Asset>,
    /// Current milestone year.
    current_year: u32,
}

impl AssetPool {
    /// Create a new [`AssetPool`]
    pub fn new(mut assets: Vec<Asset>) -> Self {
        // Sort in order of commission year
        assets.sort_by(|a, b| a.commission_year.cmp(&b.commission_year));

        // Assign each asset a unique ID
        for (id, asset) in assets.iter_mut().enumerate() {
            asset.id = AssetID(id as u32);
        }

        Self {
            assets,
            current_year: 0,
        }
    }

    /// Commission new assets for the specified milestone year
    pub fn commission_new(&mut self, year: u32) {
        assert!(
            year >= self.current_year,
            "Assets have already been commissioned for year {year}"
        );
        self.current_year = year;
    }

    /// Decommission old assets for the specified milestone year
    pub fn decomission_old(&mut self, year: u32) {
        assert!(
            year >= self.current_year,
            "Cannot decommission assets in the past (current year: {})",
            self.current_year
        );
        self.assets.retain(|asset| asset.decommission_year() > year);
    }

    /// Get an asset with the specified ID.
    ///
    /// # Returns
    ///
    /// Reference to an [`Asset`] if found, else `None`. The asset may not be found if it has
    /// already been decommissioned.
    pub fn get(&self, id: AssetID) -> Option<&Asset> {
        // The assets in `active` are in order of ID
        let idx = self
            .assets
            .binary_search_by(|asset| asset.id.cmp(&id))
            .ok()?;

        Some(&self.assets[idx])
    }

    /// Iterate over active assets
    pub fn iter(&self) -> impl Iterator<Item = &Asset> {
        self.assets
            .iter()
            .take_while(|asset| asset.commission_year <= self.current_year)
    }

    /// Iterate over active assets for a particular region
    pub fn iter_for_region<'a>(
        &'a self,
        region_id: &'a RegionID,
    ) -> impl Iterator<Item = &'a Asset> {
        self.iter().filter(|asset| asset.region_id == *region_id)
    }

    /// Iterate over only the active assets in a given region that produce or consume a given
    /// commodity
    pub fn iter_for_region_and_commodity<'a>(
        &'a self,
        region_id: &'a RegionID,
        commodity: &'a Rc<Commodity>,
    ) -> impl Iterator<Item = &'a Asset> {
        self.iter_for_region(region_id)
            .filter(|asset| asset.process.contains_commodity_flow(commodity))
    }

    /// Retain all assets whose IDs are in `assets_to_keep`.
    ///
    /// Other assets will be decommissioned. Assets which have not yet been commissioned will not be
    /// affected.
    pub fn retain(&mut self, assets_to_keep: &HashSet<AssetID>) {
        // Sanity check: all IDs should be valid. As this check is slow, only do it for debug
        // builds.
        debug_assert!(
            assets_to_keep.iter().all(|id| self.get(*id).is_some()),
            "One or more asset IDs were invalid"
        );

        self.assets.retain(|asset| {
            assets_to_keep.contains(&asset.id) || asset.commission_year > self.current_year
        });
    }
}

#[cfg(test)]
mod tests {
    use super::*;
    use crate::commodity::{CommodityCostMap, CommodityType, DemandMap};
    use crate::process::{ActivityLimitsMap, FlowType, Process, ProcessFlow, ProcessParameterMap};
    use crate::region::RegionSelection;
    use crate::time_slice::TimeSliceLevel;
    use itertools::{assert_equal, Itertools};
    use std::iter;

    #[test]
    fn test_asset_get_activity_limits() {
        let time_slice = TimeSliceID {
            season: "winter".into(),
            time_of_day: "day".into(),
        };
<<<<<<< HEAD
=======
        let process_param = ProcessParameter {
            years: 2010..=2020,
            capital_cost: 5.0,
            fixed_operating_cost: 2.0,
            variable_operating_cost: 1.0,
            lifetime: 5,
            discount_rate: 0.9,
            capacity_to_activity: 3.0,
        };
>>>>>>> fd22796f
        let commodity = Rc::new(Commodity {
            id: "commodity1".into(),
            description: "Some description".into(),
            kind: CommodityType::InputCommodity,
            time_slice_level: TimeSliceLevel::Annual,
            costs: CommodityCostMap::new(),
            demand: DemandMap::new(),
        });
        let flow = ProcessFlow {
            process_id: "id1".into(),
            commodity: Rc::clone(&commodity),
            flow: 1.0,
            flow_type: FlowType::Fixed,
            flow_cost: 1.0,
            is_pac: true,
        };
        let fraction_limits = 1.0..=f64::INFINITY;
        let activity_limits = iter::once((time_slice.clone(), fraction_limits)).collect();
        let process = Rc::new(Process {
            id: "process1".into(),
            description: "Description".into(),
            years: 2010..=2020,
            activity_limits,
            flows: vec![flow.clone()],
            parameter: ProcessParameterMap::new(),
            regions: RegionSelection::All,
        });
        let asset = Asset {
            id: AssetID(0),
            agent_id: "agent1".into(),
            process: Rc::clone(&process),
            region_id: "GBR".into(),
            capacity: 2.0,
            commission_year: 2010,
        };

        assert_eq!(asset.get_activity_limits(&time_slice), 6.0..=f64::INFINITY);
    }

    fn create_asset_pool() -> AssetPool {
<<<<<<< HEAD
=======
        let process_param = ProcessParameter {
            years: 2010..=2020,
            capital_cost: 5.0,
            fixed_operating_cost: 2.0,
            variable_operating_cost: 1.0,
            lifetime: 5,
            discount_rate: 0.9,
            capacity_to_activity: 1.0,
        };
>>>>>>> fd22796f
        let process = Rc::new(Process {
            id: "process1".into(),
            description: "Description".into(),
            years: 2010..=2020,
            activity_limits: ActivityLimitsMap::new(),
            flows: vec![],
            parameter: ProcessParameterMap::new(),
            regions: RegionSelection::All,
        });
        let future = [2020, 2010]
            .map(|year| {
                Asset::new(
                    "agent1".into(),
                    Rc::clone(&process),
                    "GBR".into(),
                    1.0,
                    year,
                )
            })
            .into_iter()
            .collect_vec();

        AssetPool::new(future)
    }

    #[test]
    fn test_asset_pool_new() {
        let assets = create_asset_pool();
        assert!(assets.current_year == 0);

        // Should be in order of commission year
        assert!(assets.assets.len() == 2);
        assert!(assets.assets[0].commission_year == 2010);
        assert!(assets.assets[1].commission_year == 2020);
    }

    #[test]
    fn test_asset_pool_commission_new() {
        // Asset to be commissioned in this year
        let mut assets = create_asset_pool();
        assets.commission_new(2010);
        assert!(assets.current_year == 2010);
        assert_equal(assets.iter(), iter::once(&assets.assets[0]));

        // Commission year has passed
        let mut assets = create_asset_pool();
        assets.commission_new(2011);
        assert!(assets.current_year == 2011);
        assert_equal(assets.iter(), iter::once(&assets.assets[0]));

        // Nothing to commission for this year
        let mut assets = create_asset_pool();
        assets.commission_new(2000);
        assert!(assets.current_year == 2000);
        assert!(assets.iter().next().is_none()); // no active assets
    }

    #[test]
    fn test_asset_pool_decommission_old() {
        let mut assets = create_asset_pool();
        let assets2 = assets.assets.clone();

        assets.commission_new(2020);
        assert!(assets.assets.len() == 2);
        assets.decomission_old(2020); // should decommission first asset (lifetime == 5)
        assert_equal(&assets.assets, iter::once(&assets2[1]));
        assets.decomission_old(2022); // nothing to decommission
        assert_equal(&assets.assets, iter::once(&assets2[1]));
        assets.decomission_old(2025); // should decommission second asset
        assert!(assets.assets.is_empty());
    }

    #[test]
    fn test_asset_pool_get() {
        let mut assets = create_asset_pool();
        assets.commission_new(2020);
        assert!(assets.get(AssetID(0)) == Some(&assets.assets[0]));
        assert!(assets.get(AssetID(1)) == Some(&assets.assets[1]));
    }

    #[test]
    fn test_asset_pool_retain() {
        let mut assets = create_asset_pool();

        // Even though we are retaining no assets, none have been commissioned so the asset pool
        // should not be changed
        assets.retain(&HashSet::new());
        assert_eq!(assets.assets.len(), 2);

        // Decommission all active assets
        assets.commission_new(2010); // Commission first asset
        assets.retain(&HashSet::new());
        assert_eq!(assets.assets.len(), 1);
        assert_eq!(assets.assets[0].id, AssetID(1));

        // Decommission single asset
        let mut assets = create_asset_pool();
        assets.commission_new(2020); // Commission all assets
        assets.retain(&iter::once(AssetID(1)).collect());
        assert_eq!(assets.assets.len(), 1);
        assert_eq!(assets.assets[0].id, AssetID(1));
    }
}<|MERGE_RESOLUTION|>--- conflicted
+++ resolved
@@ -210,18 +210,6 @@
             season: "winter".into(),
             time_of_day: "day".into(),
         };
-<<<<<<< HEAD
-=======
-        let process_param = ProcessParameter {
-            years: 2010..=2020,
-            capital_cost: 5.0,
-            fixed_operating_cost: 2.0,
-            variable_operating_cost: 1.0,
-            lifetime: 5,
-            discount_rate: 0.9,
-            capacity_to_activity: 3.0,
-        };
->>>>>>> fd22796f
         let commodity = Rc::new(Commodity {
             id: "commodity1".into(),
             description: "Some description".into(),
@@ -262,18 +250,6 @@
     }
 
     fn create_asset_pool() -> AssetPool {
-<<<<<<< HEAD
-=======
-        let process_param = ProcessParameter {
-            years: 2010..=2020,
-            capital_cost: 5.0,
-            fixed_operating_cost: 2.0,
-            variable_operating_cost: 1.0,
-            lifetime: 5,
-            discount_rate: 0.9,
-            capacity_to_activity: 1.0,
-        };
->>>>>>> fd22796f
         let process = Rc::new(Process {
             id: "process1".into(),
             description: "Description".into(),
