--- conflicted
+++ resolved
@@ -61,13 +61,8 @@
         self.commission_year
             + self
                 .process
-<<<<<<< HEAD
-                .parameter
+                .parameters
                 .get(&(self.region_id.clone(), self.commission_year))
-=======
-                .parameters
-                .get(&self.commission_year)
->>>>>>> 471fa271
                 .unwrap()
                 .lifetime
     }
@@ -88,13 +83,8 @@
         self.capacity
             * self
                 .process
-<<<<<<< HEAD
-                .parameter
+                .parameters
                 .get(&(self.region_id.clone(), self.commission_year))
-=======
-                .parameters
-                .get(&self.commission_year)
->>>>>>> 471fa271
                 .unwrap()
                 .capacity_to_activity
     }
