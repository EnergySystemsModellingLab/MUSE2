--- conflicted
+++ resolved
@@ -181,12 +181,8 @@
 #[cfg(test)]
 mod tests {
     use super::*;
-<<<<<<< HEAD
-    use crate::process::{Process, ProcessParameter};
-=======
     use crate::process::{Process, ProcessParameterMap};
     use crate::region::RegionSelection;
->>>>>>> 35b7d497
     use crate::time_slice::TimeSliceID;
     use itertools::{assert_equal, Itertools};
     use std::collections::HashSet;
@@ -205,13 +201,8 @@
             years: 2010..=2020,
             energy_limits: HashMap::new(),
             flows: vec![],
-<<<<<<< HEAD
-            parameter: process_param.clone(),
+            parameters: ProcessParameterMap::new(),
             regions: HashSet::from([region_id.clone()]),
-=======
-            parameters: ProcessParameterMap::new(),
-            regions: RegionSelection::All,
->>>>>>> 35b7d497
         });
 
         Asset::new(agent_id, process, region_id, 2.0, commission_year)
