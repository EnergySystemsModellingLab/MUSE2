//! Common routines for handling input data.
use anyhow::{ensure, Context, Result};
use float_cmp::approx_eq;
use itertools::Itertools;
use serde::de::{Deserialize, DeserializeOwned, Deserializer};
use std::collections::{HashMap, HashSet};
use std::fs;
use std::path::Path;
use std::rc::Rc;

pub mod agent;
pub use agent::read_agents;
pub mod commodity;
pub use commodity::read_commodities;
pub mod process;
pub use process::read_processes;
pub mod region;
pub use region::read_regions;

/// Read a series of type `T`s from a CSV file.
///
/// # Arguments
///
/// * `file_path` - Path to the CSV file
pub fn read_csv<'a, T: DeserializeOwned + 'a>(
    file_path: &'a Path,
) -> Result<impl Iterator<Item = T> + 'a> {
    let vec = csv::Reader::from_path(file_path)
        .with_context(|| input_err_msg(file_path))?
        .into_deserialize()
        .process_results(|iter| iter.collect_vec())
        .with_context(|| input_err_msg(file_path))?;

    Ok(vec.into_iter())
}

/// Parse a TOML file at the specified path.
///
/// # Arguments
///
/// * `file_path` - Path to the TOML file
///
/// # Returns
///
/// * The deserialised TOML data or an error if the file could not be read or parsed.
pub fn read_toml<T: DeserializeOwned>(file_path: &Path) -> Result<T> {
    let toml_str = fs::read_to_string(file_path).with_context(|| input_err_msg(file_path))?;
    let toml_data = toml::from_str(&toml_str).with_context(|| input_err_msg(file_path))?;
    Ok(toml_data)
}

/// Read an f64, checking that it is between 0 and 1
pub fn deserialise_proportion_nonzero<'de, D>(deserialiser: D) -> Result<f64, D::Error>
where
    D: Deserializer<'de>,
{
    let value = Deserialize::deserialize(deserialiser)?;
    if !(value > 0.0 && value <= 1.0) {
        Err(serde::de::Error::custom("Value must be > 0 and <= 1"))?
    }

    Ok(value)
}

/// Format an error message to include the file path. To be used with `anyhow::Context`.
pub fn input_err_msg<P: AsRef<Path>>(file_path: P) -> String {
    format!("Error reading {}", file_path.as_ref().to_string_lossy())
}

/// Indicates that the struct has an ID field
pub trait HasID {
    /// Get a string representation of the struct's ID
    fn get_id(&self) -> &str;
}

/// Implement the `HasID` trait for the given type, assuming it has a field called `id`
macro_rules! define_id_getter {
    ($t:ty) => {
        impl HasID for $t {
            fn get_id(&self) -> &str {
                &self.id
            }
        }
    };
}

pub(crate) use define_id_getter;

/// A data structure containing a set of IDs
pub trait IDCollection {
    /// Get the ID after checking that it exists this collection.
    ///
    /// # Arguments
    ///
    /// * `id` - The ID to look up
    ///
    /// # Returns
    ///
    /// A copy of the `Rc<str>` in `self` or an error if not found.
    fn get_id(&self, id: &str) -> Result<Rc<str>>;
}

impl IDCollection for HashSet<Rc<str>> {
    fn get_id(&self, id: &str) -> Result<Rc<str>> {
        let id = self
            .get(id)
            .with_context(|| format!("Unknown ID {id} found"))?;
        Ok(Rc::clone(id))
    }
}

/// Read a CSV file of items with IDs.
///
/// This is like `read_csv_grouped_by_id`, with the difference that it is to be used on the "main"
/// CSV file for a record type, so it assumes that all IDs encountered are valid.
pub fn read_csv_id_file<T>(file_path: &Path) -> Result<HashMap<Rc<str>, T>>
where
    T: HasID + DeserializeOwned,
{
    fn fill_and_validate_map<T>(file_path: &Path) -> Result<HashMap<Rc<str>, T>>
    where
        T: HasID + DeserializeOwned,
    {
        let mut map = HashMap::new();
        for record in read_csv::<T>(file_path)? {
            let id = record.get_id();

            ensure!(!map.contains_key(id), "Duplicate ID found: {id}");

            map.insert(id.into(), record);
        }
        ensure!(!map.is_empty(), "CSV file is empty");

        Ok(map)
    }

    fill_and_validate_map(file_path).with_context(|| input_err_msg(file_path))
}

/// Trait for converting an iterator into a [`HashMap`] grouped by IDs.
pub trait IntoIDMap<T> {
    /// Convert into a [`HashMap`] grouped by IDs.
    fn into_id_map(self, ids: &HashSet<Rc<str>>) -> Result<HashMap<Rc<str>, Vec<T>>>;
}

impl<T, I> IntoIDMap<T> for I
where
    T: HasID,
    I: Iterator<Item = T>,
{
    /// Convert the specified iterator into a `HashMap` of the items grouped by ID.
    ///
    /// # Arguments
    ///
    /// `ids` - The set of valid IDs to check against.
    fn into_id_map(self, ids: &HashSet<Rc<str>>) -> Result<HashMap<Rc<str>, Vec<T>>> {
        let map = self
            .map(|item| -> Result<_> {
                let id = ids.get_id(item.get_id())?;
                Ok((id, item))
            })
            .process_results(|iter| iter.into_group_map())?;

        ensure!(!map.is_empty(), "CSV file is empty");

        Ok(map)
    }
}

<<<<<<< HEAD
/// Read a CSV file, grouping the entries by ID
///
/// # Arguments
///
/// * `file_path` - Path to CSV file
/// * `ids` - All possible IDs that will be encountered
///
/// # Returns
///
/// A HashMap with ID as a key and a vector of CSV data as a value or an error.
pub fn read_csv_grouped_by_id<T>(
    file_path: &Path,
    ids: &HashSet<Rc<str>>,
) -> Result<HashMap<Rc<str>, Vec<T>>>
where
    T: HasID + DeserializeOwned,
{
    read_csv(file_path)?
        .into_id_map(ids)
        .with_context(|| input_err_msg(file_path))
}

/// Check that fractions sum to (approximately) one
pub fn check_fractions_sum_to_one<I>(fractions: I) -> Result<()>
where
    I: Iterator<Item = f64>,
{
    let sum = fractions.sum();
    ensure!(
        approx_eq!(f64, sum, 1.0, epsilon = 1e-5),
        "Sum of fractions does not equal one (actual: {})",
        sum
    );

    Ok(())
}

=======
>>>>>>> 859f9c37
#[cfg(test)]
mod tests {
    use super::*;
    use serde::de::value::{Error as ValueError, F64Deserializer};
    use serde::de::IntoDeserializer;
    use serde::Deserialize;
    use std::fs::File;
    use std::io::Write;
    use std::path::PathBuf;
    use tempfile::tempdir;

    #[derive(Debug, PartialEq, Deserialize)]
    struct Record {
        id: String,
        value: u32,
    }

    impl HasID for Record {
        fn get_id(&self) -> &str {
            &self.id
        }
    }

    /// Create an example CSV file in dir_path
    fn create_csv_file(dir_path: &Path, contents: &str) -> PathBuf {
        let file_path = dir_path.join("test.csv");
        let mut file = File::create(&file_path).unwrap();
        writeln!(file, "{}", contents).unwrap();
        file_path
    }

    /// Test a normal read
    #[test]
    fn test_read_csv() {
        let dir = tempdir().unwrap();
        let file_path = create_csv_file(dir.path(), "id,value\nhello,1\nworld,2\n");
        let records: Vec<Record> = read_csv(&file_path).unwrap().collect();
        assert_eq!(
            records,
            &[
                Record {
                    id: "hello".to_string(),
                    value: 1,
                },
                Record {
                    id: "world".to_string(),
                    value: 2,
                }
            ]
        );
    }

    #[test]
    fn test_read_toml() {
        let dir = tempdir().unwrap();
        let file_path = dir.path().join("test.toml");
        {
            let mut file = File::create(&file_path).unwrap();
            writeln!(file, "id = \"hello\"\nvalue = 1").unwrap();
        }

        assert_eq!(
            read_toml::<Record>(&file_path).unwrap(),
            Record {
                id: "hello".to_string(),
                value: 1,
            }
        );

        {
            let mut file = File::create(&file_path).unwrap();
            writeln!(file, "bad toml syntax").unwrap();
        }

        assert!(read_toml::<Record>(&file_path).is_err());
    }

    /// Deserialise value with deserialise_proportion_nonzero()
    fn deserialise_f64(value: f64) -> Result<f64, ValueError> {
        let deserialiser: F64Deserializer<ValueError> = value.into_deserializer();
        deserialise_proportion_nonzero(deserialiser)
    }

    #[test]
    fn test_deserialise_proportion_nonzero() {
        // Valid inputs
        assert_eq!(deserialise_f64(0.01), Ok(0.01));
        assert_eq!(deserialise_f64(0.5), Ok(0.5));
        assert_eq!(deserialise_f64(1.0), Ok(1.0));

        // Invalid inputs
        assert!(deserialise_f64(0.0).is_err());
        assert!(deserialise_f64(-1.0).is_err());
        assert!(deserialise_f64(2.0).is_err());
        assert!(deserialise_f64(f64::NAN).is_err());
        assert!(deserialise_f64(f64::INFINITY).is_err());
    }
<<<<<<< HEAD

    fn create_ids() -> HashSet<Rc<str>> {
        HashSet::from(["A".into(), "B".into()])
    }

    #[test]
    fn test_read_csv_grouped_by_id() {
        let dir = tempdir().unwrap();
        let file_path = dir.path().join("data.csv");
        {
            let file_path: &Path = &file_path; // cast
            let mut file = File::create(file_path).unwrap();
            writeln!(file, "id,value\nA,1\nB,2\nA,3").unwrap();
        }

        let expected = HashMap::from([
            (
                "A".into(),
                vec![
                    Record {
                        id: "A".to_string(),
                        value: 1,
                    },
                    Record {
                        id: "A".to_string(),
                        value: 3,
                    },
                ],
            ),
            (
                "B".into(),
                vec![Record {
                    id: "B".to_string(),
                    value: 2,
                }],
            ),
        ]);
        let process_ids = create_ids();
        let file_path = dir.path().join("data.csv");
        let map = read_csv_grouped_by_id::<Record>(&file_path, &process_ids);
        assert_eq!(expected, map.unwrap());
    }

    #[test]
    #[should_panic]
    fn test_read_csv_grouped_by_id_duplicate() {
        let dir = tempdir().unwrap();
        let file_path = dir.path().join("data.csv");
        {
            let file_path: &Path = &file_path; // cast
            let mut file = File::create(file_path).unwrap();

            // NB: Process ID "C" isn't valid
            writeln!(file, "process_id,value\nA,1\nB,2\nC,3").unwrap();
        }

        // Check that it fails if a non-existent process ID is provided
        let process_ids = create_ids();
        read_csv_grouped_by_id::<Record>(&file_path, &process_ids).unwrap();
    }

    #[test]
    fn test_check_fractions_sum_to_one() {
        // Single input, valid
        assert!(check_fractions_sum_to_one([1.0].into_iter()).is_ok());

        // Multiple inputs, valid
        assert!(check_fractions_sum_to_one([0.4, 0.6].into_iter()).is_ok());

        // Single input, invalid
        assert!(check_fractions_sum_to_one([0.5].into_iter()).is_err());

        // Multiple inputs, invalid
        assert!(check_fractions_sum_to_one([0.4, 0.3].into_iter()).is_err());

        // Edge cases
        assert!(check_fractions_sum_to_one([f64::INFINITY].into_iter()).is_err());
        assert!(check_fractions_sum_to_one([f64::NAN].into_iter()).is_err());
    }
=======
>>>>>>> 859f9c37
}<|MERGE_RESOLUTION|>--- conflicted
+++ resolved
@@ -167,29 +167,6 @@
     }
 }
 
-<<<<<<< HEAD
-/// Read a CSV file, grouping the entries by ID
-///
-/// # Arguments
-///
-/// * `file_path` - Path to CSV file
-/// * `ids` - All possible IDs that will be encountered
-///
-/// # Returns
-///
-/// A HashMap with ID as a key and a vector of CSV data as a value or an error.
-pub fn read_csv_grouped_by_id<T>(
-    file_path: &Path,
-    ids: &HashSet<Rc<str>>,
-) -> Result<HashMap<Rc<str>, Vec<T>>>
-where
-    T: HasID + DeserializeOwned,
-{
-    read_csv(file_path)?
-        .into_id_map(ids)
-        .with_context(|| input_err_msg(file_path))
-}
-
 /// Check that fractions sum to (approximately) one
 pub fn check_fractions_sum_to_one<I>(fractions: I) -> Result<()>
 where
@@ -205,8 +182,6 @@
     Ok(())
 }
 
-=======
->>>>>>> 859f9c37
 #[cfg(test)]
 mod tests {
     use super::*;
@@ -304,67 +279,6 @@
         assert!(deserialise_f64(f64::NAN).is_err());
         assert!(deserialise_f64(f64::INFINITY).is_err());
     }
-<<<<<<< HEAD
-
-    fn create_ids() -> HashSet<Rc<str>> {
-        HashSet::from(["A".into(), "B".into()])
-    }
-
-    #[test]
-    fn test_read_csv_grouped_by_id() {
-        let dir = tempdir().unwrap();
-        let file_path = dir.path().join("data.csv");
-        {
-            let file_path: &Path = &file_path; // cast
-            let mut file = File::create(file_path).unwrap();
-            writeln!(file, "id,value\nA,1\nB,2\nA,3").unwrap();
-        }
-
-        let expected = HashMap::from([
-            (
-                "A".into(),
-                vec![
-                    Record {
-                        id: "A".to_string(),
-                        value: 1,
-                    },
-                    Record {
-                        id: "A".to_string(),
-                        value: 3,
-                    },
-                ],
-            ),
-            (
-                "B".into(),
-                vec![Record {
-                    id: "B".to_string(),
-                    value: 2,
-                }],
-            ),
-        ]);
-        let process_ids = create_ids();
-        let file_path = dir.path().join("data.csv");
-        let map = read_csv_grouped_by_id::<Record>(&file_path, &process_ids);
-        assert_eq!(expected, map.unwrap());
-    }
-
-    #[test]
-    #[should_panic]
-    fn test_read_csv_grouped_by_id_duplicate() {
-        let dir = tempdir().unwrap();
-        let file_path = dir.path().join("data.csv");
-        {
-            let file_path: &Path = &file_path; // cast
-            let mut file = File::create(file_path).unwrap();
-
-            // NB: Process ID "C" isn't valid
-            writeln!(file, "process_id,value\nA,1\nB,2\nC,3").unwrap();
-        }
-
-        // Check that it fails if a non-existent process ID is provided
-        let process_ids = create_ids();
-        read_csv_grouped_by_id::<Record>(&file_path, &process_ids).unwrap();
-    }
 
     #[test]
     fn test_check_fractions_sum_to_one() {
@@ -384,6 +298,4 @@
         assert!(check_fractions_sum_to_one([f64::INFINITY].into_iter()).is_err());
         assert!(check_fractions_sum_to_one([f64::NAN].into_iter()).is_err());
     }
-=======
->>>>>>> 859f9c37
 }